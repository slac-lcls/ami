# -*- coding: utf-8 -*-
from pyqtgraph.Qt import QtCore, QtGui, QtWidgets
from pyqtgraph.graphicsItems.GraphicsObject import GraphicsObject
from pyqtgraph import functions as fn
from pyqtgraph.pgcollections import OrderedDict
from pyqtgraph.debug import printExc
from ami.flowchart.Terminal import Terminal
import weakref
import amitypes  # noqa
import typing  # noqa


def find_nearest(x):
    gs = 100
    low = (x // gs) * gs
    hi = low + 100
    return hi if x - low > hi - x else low


class Node(QtCore.QObject):
    """
    Node represents the basic processing unit of a flowchart.
    A Node subclass implements at least:

    1) A list of input / ouptut terminals and their properties

    A flowchart thus consists of multiple instances of Node subclasses, each of which is connected
    to other by wires between their terminals. A flowchart is, itself, also a special subclass of Node.
    This allows Nodes within the flowchart to connect to the input/output nodes of the flowchart itself.

    Optionally, a node class can implement the ctrlWidget() method, which must return a QWidget
    (usually containing other widgets) that will be displayed in the flowchart control panel.
    Some nodes implement fairly complex control widgets, but most nodes follow a simple form-like pattern:
    a list of parameter names and a single value (represented as spin box, check box, etc..) for each parameter.
    To make this easier, the CtrlNode subclass allows you to instead define a simple data structure that CtrlNode
    will use to automatically generate the control widget.
    """

    sigClosed = QtCore.Signal(object, object)  # name, input_vars
    sigTerminalAdded = QtCore.Signal(object, object)  # self, term
    sigTerminalRemoved = QtCore.Signal(object, object)  # self, term
    sigTerminalConnected = QtCore.Signal(object, object)  # localTerm, remoteTerm
    sigTerminalDisconnected = QtCore.Signal(object, object)  # localTerm, remoteTerm
    sigNodeEnabled = QtCore.Signal(object)  # self

    def __init__(self, name, **kwargs):
        """
        ==============  ============================================================
        **Arguments:**
        name            The name of this specific node instance. It can be any
                        string, but must be unique within a flowchart. Usually,
                        we simply let the flowchart decide on a name when calling
                        Flowchart.addNode(...)
        terminals       Dict-of-dicts specifying the terminals present on this Node.
                        Terminal specifications look like::

                            'inputTerminalName': {'io': 'in'}
                            'outputTerminalName': {'io': 'out'}

                        There are a number of optional parameters for terminals:
                        multi, pos, renamable, removable, multiable, bypass. See
                        the Terminal class for more information.
        allowAddInput   bool; whether the user is allowed to add inputs by the
                        context menu.
        allowAddOutput  bool; whether the user is allowed to add outputs by the
                        context menu.
        allowAddCondition bool; whether the user is allowed to add a condition
                        by the context menu.
        allowRemove     bool; whether the user is allowed to remove this node by the
                        context menu.
        viewable        bool; whether a pick one should be inserted into the graph to
                        view node inputs
        buffered        bool; whether a node has a to_operation which returns a rolling
                        buffer
        exportable      bool; whether export should be called
        filter          bool; whether a node is a filter
        ==============  ============================================================

        """
        super().__init__()
        self._name = name
        self._graphicsItem = None
        self.terminals = OrderedDict()
        self._inputs = OrderedDict()
        self._outputs = OrderedDict()
        self._conditions = OrderedDict()
        self._groups = OrderedDict()  # terminal group {"name": set(terminals)}
        self._allowAddInput = kwargs.get("allowAddInput", False)
        self._allowAddOutput = kwargs.get("allowAddOutput", False)
        self._allowAddCondition = kwargs.get("allowAddCondition", True)
        self._allowRemove = kwargs.get("allowRemove", True)
        self._viewable = kwargs.get("viewable", False)
        self._buffered = kwargs.get("buffered", False)
        self._exportable = kwargs.get("exportable", False)
        self._filter = kwargs.get("filter", False)
        self._editor = None
        self._enabled = True

        self.created = False
        self.changed = True
        self.viewed = False
        self.exception = None
        self.isSubgraph = False

        self._input_vars = {}  # term:var
        self._condition_vars = {}  # term:var

        terminals = kwargs.get("terminals", {})
        self.brush = self.determineColor(terminals)
        self.graphicsItem(self.brush)

        for name, opts in terminals.items():
            self.addTerminal(name, **opts)

    def nextGroupName(self):
        group = "group.%d"
        i = 1
        while (group % i) in self._groups:
            i += 1
        return (group % i)

    def nextTerminalName(self, name):
        """Return an unused terminal name"""
        name2 = name
        i = 1
        while name2 in self.terminals:
            name2 = "%s.%d" % (name, i)
            i += 1
        return name2

    def determineColor(self, terminals):
        isInput = True
        isOutput = True
        for name, term in terminals.items():
            if term['io'] == 'in':
                isInput = False
            elif term['io'] == 'out':
                isOutput = False
            elif term['io'] == 'condition':
                isInput = False
                isOutput = False
                break

        brush = None
        if isInput and not isOutput:
            brush = fn.mkBrush(255, 0, 0, 255)
        elif isOutput and not isInput:
            brush = fn.mkBrush(0, 255, 0, 255)

        return brush

    def nodeEnabled(self, enabled):
        self._enabled = enabled

        # block signals so that flowchart.nodeEnabled doesn't get called recursively
        self.graphicsItem().enabled.blockSignals(True)
        self.graphicsItem().enabled.setChecked(enabled)
        self.graphicsItem().enabled.blockSignals(False)

        if enabled:
            if self.brush:
                self.graphicsItem().setBrush(self.brush)
            else:
                self.graphicsItem().setBrush(fn.mkBrush(255, 255, 255, 255))
        else:
            self.graphicsItem().setBrush(fn.mkBrush(255, 255, 0, 255))

    def addInput(self, name="In", **kwargs):
        """Add a new input terminal to this Node with the given name. Extra
        keyword arguments are passed to Terminal.__init__.

        This is a convenience function that just calls addTerminal(io='in', ...)"""
        # print "Node.addInput called."
        return self.addTerminal(name, io='in', ttype=self.terminals["In"].type(), **kwargs)

    def addOutput(self, name="Out", **kwargs):
        """Add a new output terminal to this Node with the given name. Extra
        keyword arguments are passed to Terminal.__init__.

        This is a convenience function that just calls addTerminal(io='out', ...)"""
        return self.addTerminal(name, io='out', ttype=self.terminals["Out"].type(), **kwargs)

    def addCondition(self, name="Condition", **kwargs):
        """Add a new condition terminal to this Node with the given name. Extra
        keyword arguments are passed to Terminal.__init__.

        This is a convenience function that just calls addTerminal(io='condition', ...)"""
        return self.addTerminal(name, io='condition', ttype=bool, **kwargs)

    def removeTerminal(self, term):
        """Remove the specified terminal from this Node. May specify either the
        terminal's name or the terminal itself.

        Causes sigTerminalRemoved to be emitted."""
        if isinstance(term, Terminal):
            name = term.name()
        else:
            name = term
            term = self.terminals[name]

        # print "remove", name
        # term.disconnectAll()
        term.close()
        del self.terminals[name]
        if name in self._inputs:
            del self._inputs[name]
        if name in self._outputs:
            del self._outputs[name]
        if name in self._conditions:
            del self._conditions[name]
        self.graphicsItem().updateTerminals()
        self.sigTerminalRemoved.emit(self, term)
        self.graphicsItem().buildMenu(reset=True)

        group_name = term._group
        if group_name in self._groups:
            group = self._groups[group_name]
            group.discard(name)

            terms = []
            for term in group:
                terms.append(term)

            for term in terms:
                self.removeTerminal(term)

            if group_name in self._groups:
                del self._groups[group_name]

    def addTerminal(self, name, group=None, **opts):
        """Add a new terminal to this Node with the given name. Extra
        keyword arguments are passed to Terminal.__init__.

        Causes sigTerminalAdded to be emitted."""
        name = self.nextTerminalName(name)
        term = Terminal(self, name, group=group, **opts)
        self.terminals[name] = term
        if term.isInput():
            self._inputs[name] = weakref.ref(self.terminals[name])
        elif term.isOutput():
            self._outputs[name] = weakref.ref(self.terminals[name])
        elif term.isCondition():
            self._conditions[name] = weakref.ref(self.terminals[name])

        if group:
            if group not in self._groups:
                self._groups[group] = set()

            group = self._groups[group]
            group.add(name)

        self.graphicsItem().updateTerminals()
        self.sigTerminalAdded.emit(self, term)
        return term

    def inputs(self):
        """Return dict of all input terminals.
        Warning: do not modify."""
        return self._inputs

    def outputs(self):
        """Return dict of all output terminals.
        Warning: do not modify."""
        return self._outputs

    def conditions(self):
        return self._conditions

    def viewable(self):
        return self._viewable

    def buffered(self):
        return self._buffered

    def buffered_topics(self):
        """
        Buffered nodes can override their topics/terms.
        """
        return {in_var: self.name()+'.'+term for term, in_var in self.input_vars().items()}

    def buffered_terms(self):
        """
        Buffered nodes can override their topics/terms.
        """
        return self.input_vars()

    def exportable(self):
        return self._exportable

    def filter(self):
        return self._filter

    def enabled(self):
        return self._enabled

    def input_vars(self):
        # we need to sort input_vars
        input_vars = {}
        for key in self.terminals.keys():
            if key in self._input_vars:
                input_vars[key] = self._input_vars[key]

        return input_vars

    def input_units(self):
        units = {}

        for key, term in self.terminals.items():
            if key in self._input_vars:
                units[key] = term.unit()

        return units

    def output_vars(self):
        output_vars = []

        for name, output in self._outputs.items():
            output_vars.append('.'.join([self.name(), name]))

        return output_vars

    def condition_vars(self):
        return self._condition_vars

    def graphicsItem(self, brush=None):
        """Return the GraphicsItem for this node. Subclasses may re-implement
        this method to customize their appearance in the flowchart."""
        if self._graphicsItem is None:
            self._graphicsItem = NodeGraphicsItem(self, brush)
        return self._graphicsItem

    def __getitem__(self, item):
        # return getattr(self, item)
        """Return the terminal with the given name"""
        if item not in self.terminals:
            raise KeyError(item)
        else:
            return self.terminals[item]

    def name(self):
        """Return the name of this node."""
        return self._name

    def __repr__(self):
        return "<Node %s @%x>" % (self.name(), id(self))

    def ctrlWidget(self):
        """Return this Node's control widget.

        By default, Nodes have no control widget. Subclasses may reimplement this
        method to provide a custom widget. This method is called by Flowcharts
        when they are constructing their Node list."""
        return None

    def connected(self, localTerm, remoteTerm, pos=None):
        """Called whenever one of this node's terminals is connected elsewhere."""
        node = remoteTerm.node()

        if localTerm.isInput() and remoteTerm.isOutput():
            # if node.exportable():
            #     self._input_vars[localTerm.name()] = AutoExport.mangle('.'.join([node.name(), remoteTerm.name()]))
            if node.isSource():
                self._input_vars[localTerm.name()] = node.name()
            else:
                self._input_vars[localTerm.name()] = '.'.join([node.name(), remoteTerm.name()])
        elif localTerm.isCondition():
            self._condition_vars[localTerm.name()] = node.name()

        self.changed = localTerm.isInput()
        self.sigTerminalConnected.emit(localTerm, remoteTerm)

    def disconnected(self, localTerm, remoteTerm):
        """Called whenever one of this node's terminals is disconnected from another."""
        if localTerm.isInput() and remoteTerm.isOutput():
            self._input_vars.pop(localTerm.name(), None)
        elif localTerm.isCondition():
            self._condition_vars.pop(localTerm.name(), None)

        self.changed = localTerm.isInput()
        self.sigTerminalDisconnected.emit(localTerm, remoteTerm)

    def isConnected(self):
        for name, term in self.terminals.items():
            if not term.isConnected():
                return False
        return True

    def hasInput(self):
        for name, term in self.inputs().items():
            if not term().isConnected():
                return False

        for name, term in self.conditions().items():
            if not term().isConnected():
                return False

        return True

    def setException(self, exc):
        self.exception = exc
        self.recolor(typ="exception")

    def clearException(self):
        self.setException(None)

    def recolor(self, typ=None):
        if typ == "exception":
            self.graphicsItem().setPen(QtGui.QPen(QtGui.QColor(255, 0, 0), 5))
        elif typ == "selected":
            self.graphicsItem().setPen(QtGui.QPen(QtGui.QColor(250, 150, 0), 3))
        else:
            self.graphicsItem().setPen(QtGui.QPen(QtGui.QColor(0, 0, 0)))

    def saveState(self):
        """Return a dictionary representing the current state of this node
        (excluding input / output values). This is used for saving/reloading
        flowcharts. The default implementation returns this Node's position,
        bypass state, and information about each of its terminals.

        Subclasses may want to extend this method, adding extra keys to the returned
        dict."""
        pos = self.graphicsItem().pos()
        state = {'pos': (pos.x(), pos.y()), 'enabled': self._enabled, 'viewed': self.viewed}
        state['terminals'] = self.saveTerminals()
        return state

    def restoreState(self, state):
        """Restore the state of this node from a structure previously generated
        by saveState(). """
        pos = state.get('pos', (0, 0))
        self.graphicsItem().setPos(*pos)
        self._enabled = state.get('enabled')
        self.viewed = state.get('viewed', False)
        if 'terminals' in state:
            self.restoreTerminals(state['terminals'])

    def saveTerminals(self):
        terms = OrderedDict()
        for n, t in self.terminals.items():
            terms[n] = (t.saveState())
        return terms

    def restoreTerminals(self, state):
        for name in list(self.terminals.keys()):
            if name not in state:
                self.removeTerminal(name)
        for name, opts in state.items():
            if type(opts['ttype']) is str:
                opts['ttype'] = eval(opts['ttype'])

            if name in self.terminals:
                term = self[name]
                term.setOpts(**opts)
                continue
            try:
                self.addTerminal(name, **opts)
            except Exception:
                printExc("Error restoring terminal %s (%s):" % (str(name), str(opts)))

    def clearTerminals(self):
        for t in self.terminals.values():
            t.close()
        self.terminals = OrderedDict()
        self._inputs = OrderedDict()
        self._conditions = OrderedDict()
        self._outputs = OrderedDict()

    def close(self, emit=True):
        """Cleans up after the node--removes terminals, graphicsItem, widget"""
        if emit:
            self.sigClosed.emit(self, self.input_vars())
        self.disconnectAll()
        self.clearTerminals()
        item = self.graphicsItem()
        if item.scene() is not None:
            item.scene().removeItem(item)
        self._graphicsItem = None
        w = self.ctrlWidget()
        if w is not None:
            w.setParent(None)
            w.close()

    def disconnectAll(self):
        for t in self.terminals.values():
            t.disconnectAll()

    def isSource(self):
        return False

    def isChanged(self, restore_ctrl, restore_widget):
        return False

<<<<<<< HEAD
=======
    def setGraph(self, graph):
        self._graph = graph

>>>>>>> 0bf4908e

class NodeGraphicsItem(GraphicsObject):

    def __init__(self, node, brush=None):
        super().__init__()

        self.pen = fn.mkPen(0, 0, 0)
        self.selectPen = fn.mkPen(200, 200, 200, width=2)

        if brush:
            self.brush = brush
        else:
            self.brush = fn.mkBrush(255, 255, 255, 255)

        self.hoverBrush = fn.mkBrush(200, 200, 200, 200)
        self.selectBrush = fn.mkBrush(200, 200, 255, 200)
        self.hovered = False

        self.node = node
        flags = self.ItemIsMovable | self.ItemIsSelectable | self.ItemSendsGeometryChanges

        self.setFlags(flags)
        self.bounds = QtCore.QRectF(0, 0, 100, 100)
        self.nameItem = QtGui.QGraphicsTextItem(self.node.name(), self)
        self.nameItem.setDefaultTextColor(QtGui.QColor(50, 50, 50))
        self.nameItem.moveBy(self.bounds.width()/2. - self.nameItem.boundingRect().width()/2., 0)

        self.terminals = {}
        self.updateTerminals()

        self.menu = None
        self.connectedTo = None
        self.add_condition = None
        self.enabled = QtGui.QAction("Enabled", self.menu, checkable=True, checked=True)
        self.buildMenu()

    def setPen(self, *args, **kwargs):
        self.pen = fn.mkPen(*args, **kwargs)
        self.update()

    def setBrush(self, brush):
        self.brush = brush
        self.update()

    def shouldResize(self):
        inputs = len(self.node.inputs()) + len(self.node.conditions())
        outputs = len(self.node.outputs())
        return (inputs > 4 and inputs % 4 > 0) or (outputs > 4 and outputs % 4 > 0)

    def updateTerminals(self):
        inp = self.node.inputs()
        conds = self.node.conditions()
        out = self.node.outputs()

        t = max(len(inp)+len(conds), len(out))
        bounds = QtCore.QRectF(0, 0, 100, 100*((t // 4) + 1))

        if bounds != self.bounds:
            self.bounds = bounds
            self.update()

        self.terminals = {}

        dy = bounds.height() / (len(inp)+len(conds)+1)
        y = dy
        for i, t in inp.items():
            t = t()
            item = t.graphicsItem()
            item.setParentItem(self)
            item.setAnchor(0, y)
            self.terminals[i] = (t, item)
            y += dy

        for i, t in conds.items():
            t = t()
            item = t.graphicsItem()
            item.setParentItem(self)
            item.setAnchor(0, y)
            self.terminals[i] = (t, item)
            y += dy

        dy = bounds.height() / (len(out)+1)
        y = dy
        for i, t in out.items():
            t = t()
            item = t.graphicsItem()
            item.setParentItem(self)
            item.setZValue(self.zValue())
            item.setAnchor(bounds.width(), y)
            self.terminals[i] = (t, item)
            y += dy

    def boundingRect(self):
        return self.bounds.adjusted(-5, -5, 5, 5)

    def paint(self, p, *args):

        p.setPen(self.pen)
        if self.isSelected():
            p.setPen(self.selectPen)
            p.setBrush(self.selectBrush)
        else:
            p.setPen(self.pen)
            if self.hovered:
                p.setBrush(self.hoverBrush)
            else:
                p.setBrush(self.brush)

        p.drawRect(self.bounds)

    def mousePressEvent(self, ev):
        ev.ignore()

    def mouseClickEvent(self, ev):
        if int(ev.button()) == int(QtCore.Qt.LeftButton):
            ev.accept()
            sel = self.isSelected()
            self.setSelected(True)
            if not sel and self.isSelected():
                self.update()

        elif int(ev.button()) == int(QtCore.Qt.RightButton):
            ev.accept()
            self.raiseContextMenu(ev)

    def mouseDragEvent(self, ev):
        if ev.button() == QtCore.Qt.LeftButton:
            ev.accept()
            pos = self.pos()+self.mapToParent(ev.pos())-self.mapToParent(ev.lastPos())
            if ev.isFinish():
                pos = [find_nearest(pos.x()), find_nearest(pos.y())]

            pos[0] = max(min(pos[0], 5e3), 0)
            pos[1] = max(min(pos[1], 5e3), -900)
            self.setPos(*pos)

    def hoverEvent(self, ev):
        if not ev.isExit() and ev.acceptClicks(QtCore.Qt.LeftButton):
            ev.acceptDrags(QtCore.Qt.LeftButton)
            self.hovered = True
        else:
            self.hovered = False
        self.update()

    def keyPressEvent(self, ev):
        if ev.key() == QtCore.Qt.Key_Delete or ev.key() == QtCore.Qt.Key_Backspace:
            ev.accept()
            if not self.node._allowRemove:
                return
            self.node.close()
        elif ev.key() == QtCore.Qt.Key_Up:
            ev.accept()
            pos = self.pos() + (0, -100)
            self.setPos(*pos)
        elif ev.key() == QtCore.Qt.Key_Down:
            ev.accept()
            pos = self.pos() + (0, 100)
            self.setPos(*pos)
        elif ev.key() == QtCore.Qt.Key_Left:
            ev.accept()
            pos = self.pos() + (-100, 0)
            self.setPos(*pos)
        elif ev.key() == QtCore.Qt.Key_Right:
            ev.accept()
            pos = self.pos() + (100, 0)
            self.setPos(*pos)
        else:
            ev.ignore()

    def itemChange(self, change, val):
        if change == self.ItemPositionHasChanged:
            for k, t in self.terminals.items():
                t[1].nodeMoved()

        return GraphicsObject.itemChange(self, change, val)

    def getMenu(self):
        if not self.node._graph:
            return self.menu

        graph = self.node._graph
        self.connectTo = QtGui.QMenu("Connect To")
        self.connectToSubMenus = []

        def connect(action):
            try:
                action.from_term.connectTo(action.to_term)
            except Exception as e:
                msg = QtWidgets.QMessageBox()
                msg.setText(str(e))
                msg.exec()

        for name, from_term in self.node.terminals.items():
            if from_term.isInput() and not from_term.isConnected():
                term_menu = QtGui.QMenu(self.node.name() + '.' + name)
                add_term_menu = False

                for node_name, node in graph.nodes(data='node'):
                    if node == self.node:
                        continue

                    added = False
                    node_menu = QtGui.QMenu(node_name)

                    for term_name, to_term in node.terminals.items():
                        if to_term.isOutput():
                            added = True
                            add_term_menu = True
                            action = node_menu.addAction(term_name)
                            action.from_term = from_term
                            action.to_term = to_term

                    if added:
                        term_menu.addMenu(node_menu)
                        node_menu.triggered.connect(connect)
                        self.connectToSubMenus.append(node_menu)

                if add_term_menu:
                    self.connectTo.addMenu(term_menu)
                    self.connectToSubMenus.append(term_menu)

            if from_term.isOutput():
                term_menu = QtGui.QMenu(self.node.name() + '.' + name)
                add_term_menu = False

                for node_name, node in graph.nodes(data='node'):
                    if node == self.node:
                        continue

                    added = False
                    node_menu = QtGui.QMenu(node_name)

                    for term_name, to_term in node.terminals.items():
                        if (to_term.isInput() or to_term.isCondition()) and not to_term.isConnected():
                            added = True
                            add_term_menu = True
                            action = node_menu.addAction(term_name)
                            action.from_term = from_term
                            action.to_term = to_term

                    if added:
                        term_menu.addMenu(node_menu)
                        node_menu.triggered.connect(connect)
                        self.connectToSubMenus.append(node_menu)

                if add_term_menu:
                    self.connectTo.addMenu(term_menu)
                    self.connectToSubMenus.append(term_menu)

        self.menu.addMenu(self.connectTo)

        return self.menu

    def raiseContextMenu(self, ev):
        menu = self.scene().addParentContextMenus(self, self.getMenu(), ev)
        pos = ev.screenPos()
        menu.popup(QtCore.QPoint(pos.x(), pos.y()))

        if self.connectedTo:
            action = self.connectedTo.menuAction()
            self.menu.removeAction(action)
            del self.connectTo

    def buildMenu(self, reset=False):
        if reset:
            # qt seg. faults if you don't delete old menu first
            self.menu = None

        if self.menu is None:
            self.menu = QtGui.QMenu()
            self.menu.setTitle("Node")
            self.enabled.toggled.connect(self.enabledFromMenu)
            self.menu.addAction(self.enabled)
            if self.node._allowAddInput:
                self.menu.addAction("Add input", self.addInputFromMenu)
            if self.node._allowAddOutput:
                self.menu.addAction("Add output", self.addOutputFromMenu)
            if self.node._allowAddCondition:
                self.add_condition = self.menu.addAction("Add condition", self.addConditionFromMenu)
            if self.node._allowRemove:
                self.menu.addAction("Remove node", self.node.close)

        return self.menu

    def enabledFromMenu(self, checked):
        self.node.nodeEnabled(checked)
        self.node.sigNodeEnabled.emit(self.node)

    def addInputFromMenu(self):
        # called when add input is clicked in context menu
        self.node.addInput(removable=True)

    def addOutputFromMenu(self):
        # called when add output is clicked in context menu
        self.node.addOutput(removable=True)

    def addConditionFromMenu(self):
        self.node.addCondition(removable=True)
        self.menu.removeAction(self.add_condition)
        self.add_condition = None


class SubgraphNode(Node):

    """
    Subgraph
    """

    def __init__(self, name, **kwargs):
        super().__init__(name, **kwargs)
        self.isSubgraph = True
        self._subgraphInputs = Node('Inputs', allowAddCondition=False)
        self._subgraphOutputs = SubgraphNodeOutput('Outputs', allowAddInput=True, allowAddCondition=False)

    def addInput(self, name=None, **kwargs):
        if name:
            self._subgraphInputs.addTerminal(name, io='out', ttype=kwargs['ttype'])
            return self.addTerminal(name, io='in', ttype=kwargs['ttype'])

    def addOutput(self, name=None, **kwargs):
        if name:
            self._subgraphOutputs.addOutput(name, **kwargs)
            return self.addTerminal(name, io='out', ttype=kwargs['ttype'])

    @property
    def subgraphInputs(self):
        return self._subgraphInputs

    @property
    def subgraphOutputs(self):
        return self._subgraphOutputs


class SubgraphNodeOutput(Node):

    """
    Output
    """

    def addOutput(self, name=None, **kwargs):
        if name:
            return self.addTerminal(name, io='in', ttype=kwargs['ttype'])<|MERGE_RESOLUTION|>--- conflicted
+++ resolved
@@ -490,12 +490,9 @@
     def isChanged(self, restore_ctrl, restore_widget):
         return False
 
-<<<<<<< HEAD
-=======
     def setGraph(self, graph):
         self._graph = graph
 
->>>>>>> 0bf4908e
 
 class NodeGraphicsItem(GraphicsObject):
 
