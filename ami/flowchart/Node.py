--- conflicted
+++ resolved
@@ -107,13 +107,12 @@
         self.changed = True
         self.viewed = False
         self.exception = None
-<<<<<<< HEAD
+
         self.isSubgraph = False
         self.isSubgraphInput = False
         self.isSubgraphOutput = False
-=======
+
         self.global_op = kwargs.get("global_op", False)
->>>>>>> 1dc6f668
 
         self._input_vars = {}  # term:var
 
@@ -365,20 +364,13 @@
         node = remoteTerm.node()
 
         if localTerm.isInput() and remoteTerm.isOutput():
-<<<<<<< HEAD
-            # if node.exportable():
-            #     self._input_vars[localTerm.name()] = AutoExport.mangle('.'.join([node.name(),
-            #                                                                      remoteTerm.name()]))
             if node.isSubgraphInput:
                 remoteTerm = node.getInputTerm(remoteTerm)
                 node = remoteTerm.node()
 
-            if node.isSource():
-=======
             if node.exportable() and node.values['alias']:
                 self._input_vars[localTerm.name()] = node.values['alias']
             elif node.isSource():
->>>>>>> 1dc6f668
                 self._input_vars[localTerm.name()] = node.name()
             else:
                 self._input_vars[localTerm.name()] = '.'.join([node.name(), remoteTerm.name()])
