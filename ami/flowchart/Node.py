--- conflicted
+++ resolved
@@ -352,14 +352,7 @@
     def disconnected(self, localTerm, remoteTerm):
         """Called whenever one of this node's terminals is disconnected from another."""
         if localTerm.isInput() and remoteTerm.isOutput():
-<<<<<<< HEAD
-            self._input_vars.pop(localTerm.name(), None)
-        elif localTerm.isCondition():
-            self._condition_vars.pop(localTerm.name(), None)
-=======
             del self._input_vars[localTerm.name()]
->>>>>>> 3ca11ae9
-
         self.changed = localTerm.isInput()
         self.sigTerminalDisconnected.emit(localTerm, remoteTerm)
 
@@ -529,11 +522,9 @@
 
     def updateTerminals(self):
         inp = self.node.inputs()
-<<<<<<< HEAD
-        conds = self.node.conditions()
         out = self.node.outputs()
 
-        t = max(len(inp)+len(conds), len(out))
+        t = max(len(inp), len(out))
         bounds = QtCore.QRectF(0, 0, 100, 100*((t // 4) + 1))
 
         if bounds != self.bounds:
@@ -541,8 +532,6 @@
             self.update()
 
         self.terminals = {}
-=======
->>>>>>> 3ca11ae9
 
         dy = bounds.height() / (len(inp)+1)
         y = dy
@@ -554,18 +543,6 @@
             self.terminals[i] = (t, item)
             y += dy
 
-<<<<<<< HEAD
-        for i, t in conds.items():
-            t = t()
-            item = t.graphicsItem()
-            item.setParentItem(self)
-            item.setAnchor(0, y)
-            self.terminals[i] = (t, item)
-            y += dy
-
-=======
-        out = self.node.outputs()
->>>>>>> 3ca11ae9
         dy = bounds.height() / (len(out)+1)
         y = dy
         for i, t in out.items():
@@ -788,13 +765,7 @@
 
     def addOutputFromMenu(self):
         # called when add output is clicked in context menu
-<<<<<<< HEAD
         self.node.addOutput(removable=True)
-
-    def addConditionFromMenu(self):
-        self.node.addCondition(removable=True)
-        self.menu.removeAction(self.add_condition)
-        self.add_condition = None
 
 
 class SubgraphNode(Node):
@@ -836,7 +807,4 @@
 
     def addOutput(self, name=None, **kwargs):
         if name:
-            return self.addTerminal(name, io='in', ttype=kwargs['ttype'])
-=======
-        self.node.addOutput(removable=True)
->>>>>>> 3ca11ae9
+            return self.addTerminal(name, io='in', ttype=kwargs['ttype'])