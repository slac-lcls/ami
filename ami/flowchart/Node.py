# -*- coding: utf-8 -*-
from pyqtgraph.Qt import QtCore, QtGui, QtWidgets
from pyqtgraph.graphicsItems.GraphicsObject import GraphicsObject
from pyqtgraph import functions as fn
from pyqtgraph.pgcollections import OrderedDict
from pyqtgraph.debug import printExc
from ami.flowchart.Terminal import Terminal
from networkfox import modifiers
import inspect
import weakref
import amitypes  # noqa
import typing  # noqa


def find_nearest(x):
    gs = 100
    low = (x // gs) * gs
    hi = low + 100
    return hi if x - low > hi - x else low


class Node(QtCore.QObject):
    """
    Node represents the basic processing unit of a flowchart.
    A Node subclass implements at least:

    1) A list of input / ouptut terminals and their properties

    A flowchart thus consists of multiple instances of Node subclasses, each of which is connected
    to other by wires between their terminals. A flowchart is, itself, also a special subclass of Node.
    This allows Nodes within the flowchart to connect to the input/output nodes of the flowchart itself.

    Optionally, a node class can implement the ctrlWidget() method, which must return a QWidget
    (usually containing other widgets) that will be displayed in the flowchart control panel.
    Some nodes implement fairly complex control widgets, but most nodes follow a simple form-like pattern:
    a list of parameter names and a single value (represented as spin box, check box, etc..) for each parameter.
    To make this easier, the CtrlNode subclass allows you to instead define a simple data structure that CtrlNode
    will use to automatically generate the control widget.
    """

    sigClosed = QtCore.Signal(object, object)  # name, input_vars
    sigTerminalAdded = QtCore.Signal(object, object)  # self, term
    sigTerminalRemoved = QtCore.Signal(object, object)  # self, term
    sigTerminalConnected = QtCore.Signal(object, object)  # localTerm, remoteTerm
    sigTerminalDisconnected = QtCore.Signal(object, object)  # localTerm, remoteTerm
    sigTerminalEdited = QtCore.Signal(object, object)
    sigTerminalOptional = QtCore.Signal(object, object)  # self, term
    sigNodeEnabled = QtCore.Signal(object)  # self

    def __init__(self, name, **kwargs):
        """
        ==============  ============================================================
        **Arguments:**
        name            The name of this specific node instance. It can be any
                        string, but must be unique within a flowchart. Usually,
                        we simply let the flowchart decide on a name when calling
                        Flowchart.addNode(...)
        terminals       Dict-of-dicts specifying the terminals present on this Node.
                        Terminal specifications look like::

                            'inputTerminalName': {'io': 'in'}
                            'outputTerminalName': {'io': 'out'}

                        There are a number of optional parameters for terminals:
                        multi, pos, renamable, removable, multiable, bypass. See
                        the Terminal class for more information.
        allowAddInput   bool; whether the user is allowed to add inputs by the
                        context menu.
        allowAddOutput  bool; whether the user is allowed to add outputs by the
                        context menu.
        allowRemove     bool; whether the user is allowed to remove this node by the
                        context menu.
        allowOptional   bool; whether terminals are allowed to be optional
        viewable        bool; whether a pick one should be inserted into the graph to
                        view node inputs
        buffered        bool; whether a node has a to_operation which returns a rolling
                        buffer
        exportable      bool; whether export should be called
        filter          bool; whether a node is a filter
        ==============  ============================================================

        """
        super().__init__()
        self._name = name
        self._graphicsItem = None
        self.terminals = OrderedDict()
        self._inputs = OrderedDict()
        self._outputs = OrderedDict()
        self._groups = OrderedDict()  # terminal group {"name": set(terminals)}
        self._allowAddInput = kwargs.get("allowAddInput", False)
        self._allowAddOutput = kwargs.get("allowAddOutput", False)
        self._allowRemove = kwargs.get("allowRemove", True)
        self._allowOptional = kwargs.get("allowOptional", True)
        self._viewable = kwargs.get("viewable", False)
        self._buffered = kwargs.get("buffered", False)
        self._exportable = kwargs.get("exportable", False)
        self._filter = kwargs.get("filter", False)
        self._editor = None
        self._enabled = True

        self.created = False
        self.changed = True
        self.viewed = False
        self.exception = None
        self.isSubgraph = False
        self.isSubgraphInput = False
        self.isSubgraphOutput = False

        self._input_vars = {}  # term:var

        terminals = kwargs.get("terminals", {})
        self.brush = self.determineColor(terminals)
        self.graphicsItem(self.brush)

        for name, opts in terminals.items():
            self.addTerminal(name, **opts)

    def nextGroupName(self):
        group = "group.%d"
        i = 1
        while (group % i) in self._groups:
            i += 1
        return (group % i)

    def nextTerminalName(self, name):
        """Return an unused terminal name"""
        name2 = name
        i = 1
        while name2 in self.terminals:
            name2 = "%s.%d" % (name, i)
            i += 1
        return name2

    def determineColor(self, terminals):
        isInput = True
        isOutput = True
        for name, term in terminals.items():
            if term['io'] == 'in':
                isInput = False
            elif term['io'] == 'out':
                isOutput = False

        brush = None
        if isInput and not isOutput:
            brush = fn.mkBrush(255, 0, 0, 255)
        elif isOutput and not isInput:
            brush = fn.mkBrush(0, 255, 0, 255)

        return brush

    def nodeEnabled(self, enabled):
        self._enabled = enabled

        # block signals so that flowchart.nodeEnabled doesn't get called recursively
        self.graphicsItem().enabled.blockSignals(True)
        self.graphicsItem().enabled.setChecked(enabled)
        self.graphicsItem().enabled.blockSignals(False)

        if enabled:
            if self.brush:
                self.graphicsItem().setBrush(self.brush)
            else:
                self.graphicsItem().setBrush(fn.mkBrush(255, 255, 255, 255))
        else:
            self.graphicsItem().setBrush(fn.mkBrush(255, 255, 0, 255))

    def addInput(self, name="In", **kwargs):
        """Add a new input terminal to this Node with the given name. Extra
        keyword arguments are passed to Terminal.__init__.

        This is a convenience function that just calls addTerminal(io='in', ...)"""
<<<<<<< HEAD
        # print "Node.addInput called."
        ttype = kwargs.pop('ttype', self.terminals["In"].type())
=======
        ttype = typing.Any
        if 'ttype' in kwargs:
            ttype = kwargs.pop('ttype')
        elif 'In' in self.terminals:
            ttype = self.terminals['In'].type()
>>>>>>> cfec62c4
        return self.addTerminal(name, io='in', ttype=ttype, **kwargs)

    def addOutput(self, name="Out", **kwargs):
        """Add a new output terminal to this Node with the given name. Extra
        keyword arguments are passed to Terminal.__init__.

        This is a convenience function that just calls addTerminal(io='out', ...)"""
<<<<<<< HEAD
        ttype = kwargs.pop('ttype', self.terminals["Out"].type())
=======
        ttype = typing.Any
        if 'ttype' in kwargs:
            ttype = kwargs.pop('ttype')
        elif 'Out' in self.terminals:
            ttype = self.terminals['Out'].type()
>>>>>>> cfec62c4
        return self.addTerminal(name, io='out', ttype=ttype, **kwargs)

    def removeTerminal(self, term):
        """Remove the specified terminal from this Node. May specify either the
        terminal's name or the terminal itself.

        Causes sigTerminalRemoved to be emitted."""
        if isinstance(term, Terminal):
            name = term.name()
        else:
            name = term
            term = self.terminals[name]

        # print "remove", name
        # term.disconnectAll()
        term.close()
        del self.terminals[name]
        if name in self._inputs:
            del self._inputs[name]
        if name in self._outputs:
            del self._outputs[name]
        self.graphicsItem().updateTerminals()
        self.sigTerminalRemoved.emit(self, term)
        self.graphicsItem().buildMenu(reset=True)

        group_name = term._group
        if group_name in self._groups:
            group = self._groups[group_name]
            group.discard(name)

            terms = []
            for term in group:
                terms.append(term)

            for term in terms:
                self.removeTerminal(term)

            if group_name in self._groups:
                del self._groups[group_name]

    def addTerminal(self, name, group=None, **opts):
        """Add a new terminal to this Node with the given name. Extra
        keyword arguments are passed to Terminal.__init__.

        Causes sigTerminalAdded to be emitted."""
        name = self.nextTerminalName(name)
        term = Terminal(self, name, group=group, **opts)
        self.terminals[name] = term
        if term.isInput():
            self._inputs[name] = weakref.ref(self.terminals[name])
            term.sigTerminalOptional.connect(self.optionalTerm)
        elif term.isOutput():
            self._outputs[name] = weakref.ref(self.terminals[name])

        if group:
            if group not in self._groups:
                self._groups[group] = set()

            group = self._groups[group]
            group.add(name)

        self.graphicsItem().updateTerminals()
        self.sigTerminalAdded.emit(self, term)
        return term

    def inputs(self):
        """Return dict of all input terminals.
        Warning: do not modify."""
        return self._inputs

    def outputs(self):
        """Return dict of all output terminals.
        Warning: do not modify."""
        return self._outputs

    def viewable(self):
        return self._viewable

    def buffered(self):
        return self._buffered

    def buffered_topics(self):
        """
        Buffered nodes can override their topics/terms.
        """
        return {in_var: self.name()+'.'+term for term, in_var in self.input_vars().items()}

    def buffered_terms(self):
        """
        Buffered nodes can override their topics/terms.
        """
        return self.input_vars()

    def exportable(self):
        return self._exportable

    def filter(self):
        return self._filter

    def enabled(self):
        return self._enabled

    def input_vars(self):
        # we need to sort input_vars
        input_vars = {}
        for name, term in self.terminals.items():
            if name in self._input_vars:
                if term.optional():
                    input_vars[name] = modifiers.optional(self._input_vars[name])
                else:
                    input_vars[name] = self._input_vars[name]
        return input_vars

    def input_units(self):
        units = {}

        for key, term in self.terminals.items():
            if key in self._input_vars:
                units[key] = term.unit()

        return units

    def output_vars(self):
        output_vars = []

        for name, output in self._outputs.items():
            output_vars.append('.'.join([self.name(), name]))

        return output_vars

    def graphicsItem(self, brush=None):
        """Return the GraphicsItem for this node. Subclasses may re-implement
        this method to customize their appearance in the flowchart."""
        if self._graphicsItem is None:
            self._graphicsItem = NodeGraphicsItem(self, brush)
        return self._graphicsItem

    def __getitem__(self, item):
        # return getattr(self, item)
        """Return the terminal with the given name"""
        if item not in self.terminals:
            raise KeyError(item)
        else:
            return self.terminals[item]

    def name(self):
        """Return the name of this node."""
        return self._name

    def __repr__(self):
        return "<Node %s @%x>" % (self.name(), id(self))

    def ctrlWidget(self):
        """Return this Node's control widget.

        By default, Nodes have no control widget. Subclasses may reimplement this
        method to provide a custom widget. This method is called by Flowcharts
        when they are constructing their Node list."""
        return None

    def connected(self, localTerm, remoteTerm, pos=None):
        """Called whenever one of this node's terminals is connected elsewhere."""
        node = remoteTerm.node()

        if localTerm.isInput() and remoteTerm.isOutput():
            # if node.exportable():
            #     self._input_vars[localTerm.name()] = AutoExport.mangle('.'.join([node.name(),
            #                                                                      remoteTerm.name()]))
            if node.isSubgraphInput:
                remoteTerm = node.getInputTerm(remoteTerm)
                node = remoteTerm.node()

            if node.isSource():
                self._input_vars[localTerm.name()] = node.name()
            else:
                self._input_vars[localTerm.name()] = '.'.join([node.name(), remoteTerm.name()])

        self.changed = localTerm.isInput()
        self.sigTerminalConnected.emit(localTerm, remoteTerm)

    def disconnected(self, localTerm, remoteTerm):
        """Called whenever one of this node's terminals is disconnected from another."""
        if localTerm.isInput() and remoteTerm.isOutput():
            self._input_vars.pop(localTerm.name(), None)
        self.changed = localTerm.isInput()
        self.sigTerminalDisconnected.emit(localTerm, remoteTerm)

    def isConnected(self):
        for name, term in self.terminals.items():
            if not term.isConnected():
                return False
        return True

    def hasInput(self):
        for name, term in self.inputs().items():
            if not term().isConnected():
                return False

        return True

    def setException(self, exc):
        self.exception = exc
        self.recolor(typ="exception")

    def clearException(self):
        self.setException(None)

    def recolor(self, typ=None):
        if typ == "exception":
            self.graphicsItem().setPen(QtGui.QPen(QtGui.QColor(255, 0, 0), 5))
        elif typ == "selected":
            self.graphicsItem().setPen(QtGui.QPen(QtGui.QColor(250, 150, 0), 3))
        else:
            self.graphicsItem().setPen(QtGui.QPen(QtGui.QColor(0, 0, 0)))

    def saveState(self):
        """Return a dictionary representing the current state of this node
        (excluding input / output values). This is used for saving/reloading
        flowcharts. The default implementation returns this Node's position,
        bypass state, and information about each of its terminals.

        Subclasses may want to extend this method, adding extra keys to the returned
        dict."""
        pos = self.graphicsItem().pos()
        state = {'pos': (pos.x(), pos.y()), 'enabled': self._enabled, 'viewed': self.viewed}
        state['terminals'] = self.saveTerminals()
        return state

    def restoreState(self, state):
        """Restore the state of this node from a structure previously generated
        by saveState(). """
        pos = state.get('pos', (0, 0))
        self.graphicsItem().setPos(*pos)
        self._enabled = state.get('enabled')
        self.viewed = state.get('viewed', False)
        if 'terminals' in state:
            self.restoreTerminals(state['terminals'])

    def saveTerminals(self):
        terms = OrderedDict()
        for n, t in self.terminals.items():
            terms[n] = (t.saveState())

        return terms

    def restoreTerminals(self, state):
        for name in list(self.terminals.keys()):
            if name not in state:
                self.removeTerminal(name)
        for name, opts in state.items():
            if type(opts['ttype']) is str:
                opts['ttype'] = eval(opts['ttype'])

            if name in self.terminals:
                term = self[name]
                term.setOpts(**opts)
                continue
            try:
                self.addTerminal(name, **opts)
            except Exception:
                printExc("Error restoring terminal %s (%s):" % (str(name), str(opts)))

    def clearTerminals(self):
        for t in self.terminals.values():
            t.close()
        self.terminals = OrderedDict()
        self._inputs = OrderedDict()
        self._outputs = OrderedDict()

    def close(self, emit=True):
        """Cleans up after the node--removes terminals, graphicsItem, widget"""
        if emit:
            self.sigClosed.emit(self, self.input_vars())
        self.disconnectAll()
        self.clearTerminals()
        item = self.graphicsItem()
        if item.scene() is not None:
            item.scene().removeItem(item)
        self._graphicsItem = None
        w = self.ctrlWidget()
        if w is not None:
            w.setParent(None)
            w.close()

    def disconnectAll(self):
        for t in self.terminals.values():
            t.disconnectAll()

    def isSource(self):
        return False

    def isChanged(self, restore_ctrl, restore_widget):
        return False

    def setGraph(self, graph):
        self._graph = graph

    def optionalTerm(self, term):
        if self._allowOptional:
            checked = all([term.isInput() and term.optional() for name, term in self.terminals.items()])
            self.graphicsItem().optional.setChecked(checked)
            self.sigTerminalOptional.emit(self, term)

    def plotMetadata(self, **kwargs):
        return {}

    def onCreate(self):
        pass


class NodeGraphicsItem(GraphicsObject):

    def __init__(self, node, brush=None):
        super().__init__()

        self.pen = fn.mkPen(0, 0, 0)
        self.selectPen = fn.mkPen(200, 200, 200, width=2)

        if brush:
            self.brush = brush
        else:
            self.brush = fn.mkBrush(255, 255, 255, 255)

        self.hoverBrush = fn.mkBrush(200, 200, 200, 200)
        self.selectBrush = fn.mkBrush(200, 200, 255, 200)
        self.hovered = False

        self.node = node
        flags = self.ItemIsMovable | self.ItemIsSelectable | self.ItemSendsGeometryChanges

        self.setFlags(flags)
        self.bounds = QtCore.QRectF(0, 0, 100, 100)
        self.nameItem = QtGui.QGraphicsTextItem(self.node.name(), self)
        self.nameItem.setDefaultTextColor(QtGui.QColor(50, 50, 50))
        self.nameItem.moveBy(self.bounds.width()/2. - self.nameItem.boundingRect().width()/2., 0)

        self.terminals = {}
        self.updateTerminals()

        self.menu = None
        self.connectedTo = None
        self.enabled = QtGui.QAction("Enabled", self.menu, checkable=True, checked=True)
        self.optional = QtGui.QAction("Optional Inputs", self.menu, checkable=True, checked=False)
        self.buildMenu()

    def setPen(self, *args, **kwargs):
        self.pen = fn.mkPen(*args, **kwargs)
        self.update()

    def setBrush(self, brush):
        self.brush = brush
        self.update()

<<<<<<< HEAD
    def shouldResize(self):
        inputs = len(self.node.inputs()) + len(self.node.conditions())
        outputs = len(self.node.outputs())
        return (inputs > 4 and inputs % 4 > 0) or (outputs > 4 and outputs % 4 > 0)

=======
>>>>>>> cfec62c4
    def updateTerminals(self):
        inp = self.node.inputs()
        out = self.node.outputs()

        t = max(len(inp), len(out))
        bounds = QtCore.QRectF(0, 0, 100, 100*((t // 4) + 1))

        if bounds != self.bounds:
            self.bounds = bounds
            self.update()

        self.terminals = {}

        dy = bounds.height() / (len(inp)+1)
        y = dy
        for i, t in inp.items():
            t = t()
            item = t.graphicsItem()
            item.setParentItem(self)
            item.setAnchor(0, y)
            self.terminals[i] = (t, item)
            y += dy

        dy = bounds.height() / (len(out)+1)
        y = dy
        for i, t in out.items():
            t = t()
            item = t.graphicsItem()
            item.setParentItem(self)
            item.setZValue(self.zValue())
            item.setAnchor(bounds.width(), y)
            self.terminals[i] = (t, item)
            y += dy

    def boundingRect(self):
        return self.bounds.adjusted(-5, -5, 5, 5)

    def paint(self, p, *args):

        p.setPen(self.pen)
        if self.isSelected():
            p.setPen(self.selectPen)
            p.setBrush(self.selectBrush)
        else:
            p.setPen(self.pen)
            if self.hovered:
                p.setBrush(self.hoverBrush)
            else:
                p.setBrush(self.brush)

        p.drawRect(self.bounds)

    def mousePressEvent(self, ev):
        ev.ignore()

    def mouseClickEvent(self, ev):
        if int(ev.button()) == int(QtCore.Qt.LeftButton):
            ev.accept()
            sel = self.isSelected()
            self.setSelected(True)
            if not sel and self.isSelected():
                self.update()

        elif int(ev.button()) == int(QtCore.Qt.RightButton):
            ev.accept()
            self.raiseContextMenu(ev)

    def mouseDragEvent(self, ev):
        if ev.button() == QtCore.Qt.LeftButton:
            ev.accept()
            pos = self.pos()+self.mapToParent(ev.pos())-self.mapToParent(ev.lastPos())
            if ev.isFinish():
                pos = [find_nearest(pos.x()), find_nearest(pos.y())]

            pos[0] = max(min(pos[0], 5e3), 0)
            pos[1] = max(min(pos[1], 5e3), -900)
            self.setPos(*pos)

    def hoverEvent(self, ev):
        if not ev.isExit() and ev.acceptClicks(QtCore.Qt.LeftButton):
            ev.acceptDrags(QtCore.Qt.LeftButton)
            self.hovered = True
        else:
            self.hovered = False
        self.update()

    def keyPressEvent(self, ev):
        if ev.key() == QtCore.Qt.Key_Delete or ev.key() == QtCore.Qt.Key_Backspace:
            ev.accept()
            if not self.node._allowRemove:
                return
            self.node.close()
        elif ev.key() == QtCore.Qt.Key_Up:
            ev.accept()
            pos = self.pos() + (0, -100)
            self.setPos(*pos)
        elif ev.key() == QtCore.Qt.Key_Down:
            ev.accept()
            pos = self.pos() + (0, 100)
            self.setPos(*pos)
        elif ev.key() == QtCore.Qt.Key_Left:
            ev.accept()
            pos = self.pos() + (-100, 0)
            self.setPos(*pos)
        elif ev.key() == QtCore.Qt.Key_Right:
            ev.accept()
            pos = self.pos() + (100, 0)
            self.setPos(*pos)
        else:
            ev.ignore()

    def itemChange(self, change, val):
        if change == self.ItemPositionHasChanged:
            for k, t in self.terminals.items():
                t[1].nodeMoved()

        return GraphicsObject.itemChange(self, change, val)

    def getMenu(self):
        if not self.node._graph:
            return self.menu

        graph = self.node._graph
        self.connectTo = QtGui.QMenu("Connect To")
        self.connectToSubMenus = []

        def connect(action):
            try:
                action.from_term.connectTo(action.to_term)
            except Exception as e:
                msg = QtWidgets.QMessageBox()
                msg.setText(str(e))
                msg.exec()

        for name, from_term in self.node.terminals.items():
            if from_term.isInput() and not from_term.isConnected():
                term_menu = QtGui.QMenu(self.node.name() + '.' + name)
                add_term_menu = False

                for node_name, node in graph.nodes(data='node'):
                    if node == self.node:
                        continue

                    added = False
                    node_menu = QtGui.QMenu(node_name)

                    for term_name, to_term in node.terminals.items():
                        if to_term.isOutput():
                            added = True
                            add_term_menu = True
                            action = node_menu.addAction(term_name)
                            action.from_term = from_term
                            action.to_term = to_term

                    if added:
                        term_menu.addMenu(node_menu)
                        node_menu.triggered.connect(connect)
                        self.connectToSubMenus.append(node_menu)

                if add_term_menu:
                    self.connectTo.addMenu(term_menu)
                    self.connectToSubMenus.append(term_menu)

            if from_term.isOutput():
                term_menu = QtGui.QMenu(self.node.name() + '.' + name)
                add_term_menu = False

                for node_name, node in graph.nodes(data='node'):
                    if node == self.node:
                        continue

                    added = False
                    node_menu = QtGui.QMenu(node_name)

                    for term_name, to_term in node.terminals.items():
                        if to_term.isInput() and not to_term.isConnected():
                            added = True
                            add_term_menu = True
                            action = node_menu.addAction(term_name)
                            action.from_term = from_term
                            action.to_term = to_term

                    if added:
                        term_menu.addMenu(node_menu)
                        node_menu.triggered.connect(connect)
                        self.connectToSubMenus.append(node_menu)

                if add_term_menu:
                    self.connectTo.addMenu(term_menu)
                    self.connectToSubMenus.append(term_menu)

        self.menu.addMenu(self.connectTo)

        return self.menu

    def raiseContextMenu(self, ev):
        menu = self.scene().addParentContextMenus(self, self.getMenu(), ev)
        pos = ev.screenPos()
        menu.popup(QtCore.QPoint(pos.x(), pos.y()))

        if self.connectedTo:
            action = self.connectedTo.menuAction()
            self.menu.removeAction(action)
            del self.connectTo

    def buildMenu(self, reset=False):
        if reset:
            # qt seg. faults if you don't delete old menu first
            self.menu = None

        if self.menu is None:
            self.menu = QtGui.QMenu()
            self.menu.setTitle("Node")
            self.enabled.toggled.connect(self.enabledFromMenu)
            self.menu.addAction(self.enabled)
            if self.node._allowOptional:
                self.optional.toggled.connect(self.optionalFromMenu)
                self.menu.addAction(self.optional)
            if self.node._allowAddInput:
                self.menu.addAction("Add input", self.addInputFromMenu)
            if self.node._allowAddOutput:
                self.menu.addAction("Add output", self.addOutputFromMenu)
            if self.node._allowRemove:
                self.menu.addAction("Remove node", self.node.close)
            self.menu.addAction("View Source Code", self.viewSource)

        return self.menu

    def enabledFromMenu(self, checked):
        self.node.nodeEnabled(checked)
        self.node.sigNodeEnabled.emit(self.node)

    def optionalFromMenu(self, checked):
        for name, term in self.terminals.items():
            term, graphicsItem = term
            if term._allowOptional and graphicsItem.menu:
                graphicsItem.menu.optionalAct.setChecked(checked)
            term.setOptional(checked, emit=False)
            self.node.sigTerminalOptional.emit(self.node, term)

    def addInputFromMenu(self):
        # called when add input is clicked in context menu
        self.node.addInput(removable=True)

    def addOutputFromMenu(self):
        # called when add output is clicked in context menu
        self.node.addOutput(removable=True)

    def viewSource(self):
        self.sourceEditor = QtWidgets.QTextEdit()
        self.sourceEditor.setText(inspect.getsource(self.node.__class__))
        self.sourceEditor.setReadOnly(True)
        self.sourceEditor.setWindowTitle(self.node.__class__.__name__ + ' Source')
        self.sourceEditor.show()<|MERGE_RESOLUTION|>--- conflicted
+++ resolved
@@ -169,16 +169,11 @@
         keyword arguments are passed to Terminal.__init__.
 
         This is a convenience function that just calls addTerminal(io='in', ...)"""
-<<<<<<< HEAD
-        # print "Node.addInput called."
-        ttype = kwargs.pop('ttype', self.terminals["In"].type())
-=======
         ttype = typing.Any
         if 'ttype' in kwargs:
             ttype = kwargs.pop('ttype')
         elif 'In' in self.terminals:
             ttype = self.terminals['In'].type()
->>>>>>> cfec62c4
         return self.addTerminal(name, io='in', ttype=ttype, **kwargs)
 
     def addOutput(self, name="Out", **kwargs):
@@ -186,15 +181,11 @@
         keyword arguments are passed to Terminal.__init__.
 
         This is a convenience function that just calls addTerminal(io='out', ...)"""
-<<<<<<< HEAD
-        ttype = kwargs.pop('ttype', self.terminals["Out"].type())
-=======
         ttype = typing.Any
         if 'ttype' in kwargs:
             ttype = kwargs.pop('ttype')
         elif 'Out' in self.terminals:
             ttype = self.terminals['Out'].type()
->>>>>>> cfec62c4
         return self.addTerminal(name, io='out', ttype=ttype, **kwargs)
 
     def removeTerminal(self, term):
@@ -548,14 +539,6 @@
         self.brush = brush
         self.update()
 
-<<<<<<< HEAD
-    def shouldResize(self):
-        inputs = len(self.node.inputs()) + len(self.node.conditions())
-        outputs = len(self.node.outputs())
-        return (inputs > 4 and inputs % 4 > 0) or (outputs > 4 and outputs % 4 > 0)
-
-=======
->>>>>>> cfec62c4
     def updateTerminals(self):
         inp = self.node.inputs()
         out = self.node.outputs()
