--- conflicted
+++ resolved
@@ -254,10 +254,6 @@
         self.toolBar.addAction(self.actionApply)
         self.toolBar.addAction(self.actionReset)
         # self.toolBar.addAction(self.actionProfiler)
-<<<<<<< HEAD
-
-=======
->>>>>>> 0bf4908e
         self.toolBar.insertSeparator(self.actionConfigure)
 
         self.toolBar.addAction(self.actionHome)
