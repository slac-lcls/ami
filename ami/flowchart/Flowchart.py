--- conflicted
+++ resolved
@@ -34,12 +34,6 @@
 import logging
 import socket
 import prometheus_client as pc
-<<<<<<< HEAD
-=======
-
-
-logger = logging.getLogger(LogConfig.get_package_name(__name__))
->>>>>>> 0bf4908e
 
 
 logger = logging.getLogger(LogConfig.get_package_name(__name__))
@@ -167,10 +161,7 @@
         node.sigTerminalConnected.connect(self.nodeConnected)
         node.sigTerminalDisconnected.connect(self.nodeDisconnected)
         node.sigNodeEnabled.connect(self.nodeEnabled)
-<<<<<<< HEAD
-=======
         node.setGraph(self._graph)
->>>>>>> 0bf4908e
         self.sigNodeCreated.emit(node)
         if node.isChanged(True, True):
             self.sigNodeChanged.emit(node)
@@ -262,13 +253,6 @@
         if views:
             await ctrl.graphCommHandler.unview(views)
         await ctrl.applyClicked()
-<<<<<<< HEAD
-
-    def connectTerminals(self, term1, term2, type_file=None):
-        """Connect two terminals together within this flowchart."""
-        term1.connectTo(term2, type_file=type_file)
-=======
->>>>>>> 0bf4908e
 
     def chartGraphicsItem(self):
         """
@@ -431,21 +415,13 @@
         ctrl = self.widget()
         await ctrl.clear()
         self.restoreState(state)
-<<<<<<< HEAD
         self.viewBox().autoRange()
-=======
-        self.viewBox.autoRange()
->>>>>>> 0bf4908e
         self.sigFileLoaded.emit(fileName)
         await ctrl.applyClicked(build_views=False)
 
         nodes = []
         for name, node in self.nodes(data='node'):
-<<<<<<< HEAD
-            if node.viewed:
-=======
             if node.viewed or node.exportable():
->>>>>>> 0bf4908e
                 nodes.append(node)
 
         await ctrl.chartWidget.build_views(nodes, ctrl=True, export=True)
@@ -494,19 +470,11 @@
 
     async def updateState(self):
         while True:
-<<<<<<< HEAD
-            node_name = await self.checkpoint.recv_string()
-            # there is something wrong with this
-            # in ami.client.flowchart.NodeProcess.send_checkpoint we send a
-            # fcMsgs.NodeCheckPoint but we are only ever receiving the state
-            new_node_state = await self.checkpoint.recv_pyobj()
-=======
             await self.checkpoint.recv_string()
             msg = await self.checkpoint.recv_pyobj()
             node_name = msg.name
             new_node_state = msg.state
 
->>>>>>> 0bf4908e
             node = self._graph.nodes[node_name]['node']
             current_node_state = node.saveState()
             restore_ctrl = False
@@ -571,11 +539,8 @@
                     events_per_second = [None]*num_workers
                     total_events = [None]*num_workers
 
-<<<<<<< HEAD
-=======
                 if ctrl.graph_name not in msg:
                     continue
->>>>>>> 0bf4908e
                 time_per_event = msg[ctrl.graph_name]
                 worker = int(re.search(r'(\d)+', source).group())
                 events_per_second[worker] = len(time_per_event)/(time_per_event[-1][1] - time_per_event[0][0])
@@ -614,13 +579,8 @@
     as well as buttons for loading/saving flowcharts.
     """
 
-<<<<<<< HEAD
     def __init__(self, chart, graphmgr_addr, parent=None):
         super().__init__(parent)
-=======
-    def __init__(self, chart, graphmgr_addr):
-        super().__init__()
->>>>>>> 0bf4908e
 
         self.graphCommHandler = AsyncGraphCommHandler(graphmgr_addr.name, graphmgr_addr.comm, ctx=chart.ctx)
         self.graph_name = graphmgr_addr.name
@@ -755,10 +715,6 @@
 
         if graph_nodes:
             await self.graphCommHandler.add(graph_nodes)
-<<<<<<< HEAD
-
-=======
->>>>>>> 0bf4908e
             node_names = ', '.join(set(map(lambda node: node.parent, graph_nodes)))
             self.chartWidget.updateStatus(f"Submitted {node_names}")
 
@@ -1011,12 +967,9 @@
         if not node.enabled():
             return
 
-<<<<<<< HEAD
-=======
         if not hasattr(node, 'display'):
             return
 
->>>>>>> 0bf4908e
         if node.viewable():
             inputs = [n for n, d, in self.chart._graph.in_degree() if d == 0]
             seen = set()
@@ -1042,7 +995,6 @@
                 msg.setText(f"Pending changes for {pending}. Please apply before trying to view.")
                 msg.exec()
                 return
-<<<<<<< HEAD
 
         await self.build_views([node], ctrl=True)
         self.ctrl.metadata = await self.ctrl.graphCommHandler.metadata
@@ -1053,9 +1005,6 @@
 
         for node in nodes:
             name = node.name()
-
-            if not hasattr(node, 'display'):
-                continue
 
             node.display(topics=None, terms=None, addr=None, win=None)
             state = {}
@@ -1104,75 +1053,12 @@
                 args['terms'] = node.input_vars()
                 args['topics'] = {}
 
-=======
-
-        await self.build_views([node], ctrl=True)
-        self.ctrl.metadata = await self.ctrl.graphCommHandler.metadata
-
-    async def build_views(self, nodes, ctrl=False, export=False, redisplay=False):
-        views = {}
-        display_args = []
-
-        for node in nodes:
-            name = node.name()
-
-            node.display(topics=None, terms=None, addr=None, win=None)
-            state = {}
-            if hasattr(node.widget, 'saveState'):
-                state = node.widget.saveState()
-
-            args = {'name': name,
-                    'state': state,
-                    'redisplay': redisplay,
-                    'geometry': node.geometry,
-                    'units': node.input_units()}
-
-            if node.buffered():
-                # buffered nodes are allowed to override their topics/terms
-                # this is done because they may want to view intermediate values
-                args['topics'] = node.buffered_topics()
-                args['terms'] = node.buffered_terms()
-
-            elif isinstance(node, SourceNode) and node.viewable():
-                new, topic = await self.ctrl.features.get(name, name)
-                if new:
-                    views[name] = name
-
-                args['terms'] = {'In': name}
-                args['topics'] = {name: topic}
-
-            elif isinstance(node, Node) and node.viewable():
-                topics = {}
-
-                if len(node.inputs()) != len(node.input_vars()):
-                    continue
-
-                if node.changed:
-                    await self.ctrl.features.discard(name)
-
-                for term, in_var in node.input_vars().items():
-                    new, topic = await self.ctrl.features.get(node.name(), in_var)
-                    topics[in_var] = topic
-                    if new:
-                        views[in_var] = node.name()
-
-                args['terms'] = node.input_vars()
-                args['topics'] = topics
-
-            elif isinstance(node, CtrlNode) and ctrl:
-                args['terms'] = node.input_vars()
-                args['topics'] = {}
-
->>>>>>> 0bf4908e
             display_args.append(args)
 
             if node.exportable() and export:
                 await self.ctrl.graphCommHandler.export(node.input_vars()['In'], node.values['alias'])
-<<<<<<< HEAD
-=======
                 if not ctrl:
                     display_args.pop()
->>>>>>> 0bf4908e
 
             if not node.created:
                 state = node.saveState()
