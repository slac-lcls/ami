--- conflicted
+++ resolved
@@ -117,20 +117,14 @@
                             count += 1
                         except zmq.ZMQError as e:
                             if e.errno == zmq.EAGAIN:
-<<<<<<< HEAD
-=======
                                 logger.debug("%s: Number of queued messages discarded: %d", topic, count)
->>>>>>> f279e3c6
                                 break
                             else:
                                 raise
 
-<<<<<<< HEAD
-=======
                     if count >= limit:
                         logger.warn("%s: Number of queued messages exceeds limit: %d", topic, count)
 
->>>>>>> f279e3c6
                     if topic is not None:
                         break
 
