--- conflicted
+++ resolved
@@ -48,11 +48,7 @@
                 self.sig.connect(parent.update)
             else:
                 self.sig_proxy = pg.SignalProxy(self.sig,
-<<<<<<< HEAD
-                                                ratelimit=ratelimit,
-=======
                                                 rateLimit=ratelimit,
->>>>>>> 0bf4908e
                                                 slot=parent.update)
 
     @property
@@ -583,7 +579,6 @@
         if 'Display' in self.plot_attrs:
             self.flip = self.plot_attrs['Display']['Flip']
             self.rotate = int(self.plot_attrs['Display']['Rotate Counter Clockwise'])/90
-<<<<<<< HEAD
 
         self.auto_levels = self.plot_attrs['Histogram']['Auto Levels']
         if not self.auto_levels:
@@ -595,19 +590,6 @@
                 self.histogramLUT.sigLevelChangeFinished.disconnect()
                 self.histogram_connected = False
 
-=======
-
-        self.auto_levels = self.plot_attrs['Histogram']['Auto Levels']
-        if not self.auto_levels:
-            self.histogram_connected = True
-            self.histogramLUT.sigLevelChangeFinished.connect(
-                lambda args: self.node.sigStateChanged.emit(self.node))
-        else:
-            if self.histogram_connected:
-                self.histogramLUT.sigLevelChangeFinished.disconnect()
-                self.histogram_connected = False
-
->>>>>>> 0bf4908e
         self.log_scale_histogram = self.plot_attrs['Histogram']['Log Scale']
 
         autorange_histogram = self.plot_attrs['Histogram']['Auto Range']
@@ -856,41 +838,11 @@
                 self.plot[name].setData(x=x, y=y, **attrs['point'])
 
 
-<<<<<<< HEAD
-class TimeAxisItem(pg.AxisItem):
-
-    epoch = dt.datetime(1990, 1, 1)
-
-    def __init__(self, tscale=1, *args, **kwargs):
-        super().__init__(*args, **kwargs)
-        self.scale = tscale
-
-    def tickStrings(self, values, scale, spacing):
-        # PySide's QTime() initialiser fails miserably and dismisses args/kwargs
-        ticks = []
-
-        for value in values:
-            sec, usec = divmod(value, 1.)
-            usec *= 1.e6
-            delta_t = dt.timedelta(0, sec, usec)
-            t = self.epoch + delta_t
-            ticks.append(t.strftime('%H:%M:%S'))
-
-        return ticks
-
-
-class TimeWidget(LineWidget):
-
-    def __init__(self, topics=None, terms=None, addr=None, parent=None, **kwargs):
-        super().__init__(topics, terms, addr, parent=parent, **kwargs)
-        ax = TimeAxisItem(orientation='bottom')
-=======
 class TimeWidget(LineWidget):
 
     def __init__(self, topics=None, terms=None, addr=None, parent=None, **kwargs):
         super().__init__(topics, terms, addr, parent=parent, **kwargs)
         ax = pg.DateAxisItem(orientation='bottom')
->>>>>>> 0bf4908e
         self.plot_view.setAxisItems({'bottom': ax})
 
 
@@ -923,22 +875,14 @@
 
     def array_updated(self, data):
         for term, name in self.terms.items():
-<<<<<<< HEAD
-            self.table.setData(data[name])
+            if name in data:
+                self.table.setData(data[name])
 
     def close(self):
         if self.fetcher:
             self.fetcher.close()
-=======
-            if name in data:
-                self.table.setData(data[name])
-
-    def close(self):
-        if self.fetcher:
-            self.fetcher.close()
 
     def set_update_rate(self, update_rate):
         self.update_rate = update_rate
         if self.fetcher:
-            self.fetcher.sig_proxy.rateLimit = 1.0/self.update_rate
->>>>>>> 0bf4908e
+            self.fetcher.sig_proxy.rateLimit = 1.0/self.update_rate