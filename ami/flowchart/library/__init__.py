# -*- coding: utf-8 -*-
from ami.flowchart.NodeLibrary import NodeLibrary, isNodeClass
<<<<<<< HEAD
from ami.flowchart.library import Roi, Conditional, Operators, Display, Accumulators, Alert, Numpy

modules = [Roi, Conditional, Operators, Display, Accumulators, Alert, Numpy]
=======
from ami.flowchart.library import Roi, Conditional, Operators, Display, Accumulators, Alert, Numpy, Epics

modules = [Roi, Conditional, Operators, Display, Accumulators, Alert, Numpy, Epics]
>>>>>>> 0bf4908e

try:
    from ami.flowchart.library import Scipy
    modules.append(Scipy)
except ImportError as e:
    print(e)

try:
    from ami.flowchart.library import Psalg
    modules.append(Psalg)
except ImportError as e:
    print(e)

try:
    from ami.flowchart.library import FFTW
    modules.append(FFTW)
except ImportError as e:
    print(e)

# Build default library
LIBRARY = NodeLibrary()

# Add all nodes to the default library
for mod in modules:
    nodes = [getattr(mod, name) for name in dir(mod) if isNodeClass(getattr(mod, name))]

    for node in nodes:
        LIBRARY.addNodeType(node, [(mod.__name__.split('.')[-1],)])<|MERGE_RESOLUTION|>--- conflicted
+++ resolved
@@ -1,14 +1,8 @@
 # -*- coding: utf-8 -*-
 from ami.flowchart.NodeLibrary import NodeLibrary, isNodeClass
-<<<<<<< HEAD
-from ami.flowchart.library import Roi, Conditional, Operators, Display, Accumulators, Alert, Numpy
-
-modules = [Roi, Conditional, Operators, Display, Accumulators, Alert, Numpy]
-=======
 from ami.flowchart.library import Roi, Conditional, Operators, Display, Accumulators, Alert, Numpy, Epics
 
 modules = [Roi, Conditional, Operators, Display, Accumulators, Alert, Numpy, Epics]
->>>>>>> 0bf4908e
 
 try:
     from ami.flowchart.library import Scipy
