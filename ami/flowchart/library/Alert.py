--- conflicted
+++ resolved
@@ -45,15 +45,7 @@
         self.dialog = None
 
     def display(self, topics, terms, addr, win, **kwargs):
-<<<<<<< HEAD
-        if self.dialog is None:
-            self.dialog = DialogWidget(topics, addr, win, **kwargs)
-
-        if self.task is None:
-            self.task = asyncio.ensure_future(self.dialog.update())
-=======
         return super().display(topics, terms, addr, win, DialogWidget, **kwargs)
->>>>>>> 319a2861
 
     def to_operation(self, inputs, conditions={}):
         map_outputs = [self.name()+"_map"]
