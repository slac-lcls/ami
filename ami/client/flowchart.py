--- conflicted
+++ resolved
@@ -13,11 +13,7 @@
 
 from ami import LogConfig
 from ami.client import flowchart_messages as fcMsgs
-<<<<<<< HEAD
-from ami.profiler import Profiler
-=======
 from ami.comm import ZMQ_TOPIC_DELIM
->>>>>>> 0bf4908e
 from ami.flowchart.Flowchart import Flowchart
 from ami.flowchart.library import LIBRARY
 from ami.flowchart.NodeLibrary import isNodeClass
@@ -61,11 +57,7 @@
     loop.run_until_complete(fc.updateSources(init=True))
 
     # Add flowchart control panel to the main window
-<<<<<<< HEAD
     win.setCentralWidget(fc.widget(win))
-=======
-    win.setCentralWidget(fc.widget())
->>>>>>> 0bf4908e
     win.show()
 
     try:
@@ -268,11 +260,7 @@
         self.prometheus_dir = prometheus_dir
         self.hutch = hutch
 
-<<<<<<< HEAD
-        self.profiler = None
-=======
         # self.profiler = None
->>>>>>> 0bf4908e
 
     def __enter__(self):
         return self
@@ -361,15 +349,6 @@
             async with self.lock:
                 for name in dead_procs:
                     typ, proc = self.widget_procs[name]
-<<<<<<< HEAD
-
-                    state = {}
-                    if name in self.checkpoints:
-                        state = self.checkpoints[name].state
-
-                    msg = fcMsgs.CreateNode(name, typ, state)
-=======
->>>>>>> 0bf4908e
 
                     state = {}
                     if name in self.checkpoints:
@@ -413,19 +392,19 @@
                 async with self.lock:
                     self.widget_procs[msg.name] = (msg.node_type, proc)
 
-            elif isinstance(msg, fcMsgs.Profiler):
-                if self.profiler is None:
-                    self.profiler = mp.Process(target=Profiler,
-                                               args=(self.broker_pub_addr, self.graphmgr_addr.profile, msg.name),
-                                               daemon=True)
-                    self.profiler.start()
-                    logger.info("creating process: Profiler pid: %d", self.profiler.pid)
-
-                async with self.lock:
-                    self.msgs[topic] = msg
-
-                await self.broker_pub_sock.send_string(topic, zmq.SNDMORE)
-                await self.broker_pub_sock.send_pyobj(msg)
+            # elif isinstance(msg, fcMsgs.Profiler):
+            #     if self.profiler is None:
+            #         self.profiler = mp.Process(target=Profiler,
+            #                                    args=(self.broker_pub_addr, self.graphmgr_addr.profile, msg.name),
+            #                                    daemon=True)
+            #         self.profiler.start()
+            #         logger.info("creating process: Profiler pid: %d", self.profiler.pid)
+
+            #     async with self.lock:
+            #         self.msgs[topic] = msg
+
+            #     await self.broker_pub_sock.send_string(topic, zmq.SNDMORE)
+            #     await self.broker_pub_sock.send_pyobj(msg)
 
             elif isinstance(msg, fcMsgs.DisplayNode):
                 await self.forward_message_to_node(topic, msg)
