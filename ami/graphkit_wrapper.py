import networkx as nx
import itertools as it
import collections
import ami.graph_nodes as gn
<<<<<<< HEAD
from networkfox import compose
=======
from networkfox import compose, modifiers
>>>>>>> 0bf4908e


class Graph():

    def __init__(self, name):
        """
        Args:
            name (str): Name of graph
        """

        self.name = name
        self.graph = nx.DiGraph()
        self.graphkit = None
        self.global_operations = set()
        self.expanded_global_operations = set()
        self.children_of_global_operations = {}
        self.inputs = collections.defaultdict(set)
        self.outputs = collections.defaultdict(set)

    def __bool__(self):
        return self.graph.size() != 0

    def name_is_valid(self, name):
        """
        Returns true if the name passed is a valid user-defined name for inputs
        and outputs in the graph.

        In other words this checks if the name collides with one the graph may
        generate internally.

        Args:
            name (str): the name whose validity will be checked

        Returns:
            True if the name is valid, False otherwise.
        """
        if isinstance(name, str):
            return not name.endswith(('_worker', '_localCollector', '_globalCollector'))
        else:
            return False

    @property
    def names(self):
        """
        Returns a set of all user-defined names in the graph that can be used
        as inputs for nodes. Internally generated names are exclued from this
        list!

        Returns:
            The set of user-defined names
        """
        return {node for node in self.graph.nodes if self.name_is_valid(node)}

    @property
    def sources(self):
        """
        Returns a set of all input data sources needed by the worker to process
        the full graph.

        Returns:
            The set of all the input data sources
        """
        sources = set()

        for var in self.inputs['worker']:
            if self.name_is_valid(var):
                sources.add(var)

        return sources

    def add(self, ops):
        """
        Add operations to the graph. If a node already exists in the graph try to replace it if the new node's
        inputs and outputs match the old one's.

        Args:
            ops (list or Transformation): Operation node to add to graph.
        """

        if type(ops) is not list:
            ops = [ops]

        for op in ops:
            try:
                self.insert(op)
            except AssertionError:
                self.replace(op)

    def insert(self, op):
        """
        Insert an operation into the graph. If an operation already exists in the graph this function raises an
        AssertionError.

        Args:
            op (Transformation): Operation to insert into graph

        Raises:
            AssertionError: if an operation already exists in the graph
        """
        assert op not in self.graph.nodes(), "Operation may only be added once %s" % op.name
        assert op.name not in self.children_of_global_operations, "Operation may only be added once %s" % op.name
        if op.is_global_operation:
            for n in self.graph.nodes:
                if type(n) is str:
                    continue
                if n.is_global_operation and n.parent == op.parent and n.outputs == op.outputs:
                    assert False, "Operation may only be added once %s" % op.name

        for i in op.inputs:
            self.graph.add_edge(i, op)

        for o in op.outputs:
            self.graph.add_edge(op, o)

        for i in op.condition_needs:
            self.graph.add_edge(i, op)

        self.graphkit = None

    def remove(self, name):
        """
        Recursively removes a node and its descendants from the graph.

        Args:
            name (str): Name of node to remove from graph.
        """

        for n in self.graph.nodes:
            if type(n) is str:
                continue
            if n.name == name or n.parent == name:
                desc = nx.dag.descendants(self.graph, n)
                self.graph.remove_nodes_from(desc)
                self.graph.remove_node(n)
                break

        if name in self.children_of_global_operations:
            for child in self.children_of_global_operations[name]:
                self.remove(child.name)
                if child in self.expanded_global_operations:
                    self.expanded_global_operations.remove(child)
            del self.children_of_global_operations[name]

        self.graphkit = None

    def replace(self, new_node):
        """
        Replace a node in the graph. Inputs and outputs of new_node must match the existing node in the graph otherwise
        an AssertionError will be raised.

        Args:
            new_node (Transformation): New node to replace existing node with.

        Raises:
            AssertionError: if inputs and outputs of new_node do not match existing node.
        """
        if new_node.is_global_operation and new_node.parent in self.children_of_global_operations:
            descendants = set()
            ancestors = set()
            for child in self.children_of_global_operations[new_node.parent]:
                if child.name == '%s_worker' % new_node.name:
                    descendants.add(child)
                    descendants.update(nx.dag.descendants(self.graph, child))
                    assert set(child.inputs) == set(new_node.inputs), "Inputs must match."
                if child.name == '%s_globalCollector' % new_node.name:
                    ancestors.add(child)
                    ancestors.update(nx.dag.ancestors(self.graph, child))
                    assert set(child.outputs) == set(new_node.outputs), "Outputs must match."
            nodes_to_remove = descendants.intersection(ancestors)

            self.graph.remove_nodes_from(nodes_to_remove)
            for node in nodes_to_remove:
                if node in self.expanded_global_operations:
                    self.expanded_global_operations.remove(node)
            del self.children_of_global_operations[new_node.parent]
        else:
            old_node = None
            for n in self.graph.nodes:
                if type(n) is str:
                    continue
                if n.name == new_node.name:
                    old_node = n
                    break

            if old_node is not None:
                # assert old_node is not None, "Old node not found: %s" % new_node.name
                # assert set(old_node.inputs) == set(new_node.inputs), "Inputs must match."
                self.graph.remove_node(old_node)

                diff = set(old_node.outputs).difference(new_node.outputs)
                for node in diff:
                    desc = nx.dag.descendants(self.graph, node)
                    self.graph.remove_nodes_from(desc)

        self.insert(new_node)

        self.graphkit = None

    def reset(self):
        """
        Resets the state of all StatefulTransmation nodes in the graph.
        """
        nodes = list(filter(lambda node: isinstance(node, gn.StatefulTransformation), self.graph.nodes))
        list(map(lambda node: node.reset(), nodes))

    def heartbeat_finished(self):
        """
        Execute post heartbeat hook on StatefulTransmation nodes in the graph.
        """
        nodes = list(filter(lambda node: isinstance(node, gn.StatefulTransformation),
                            self.graph.nodes))
        list(map(lambda node: node.heartbeat_finished(), nodes))

    def _color_nodes(self):
        """
        Generate all paths from inputs to outputs, for each path look for nodes which have the ``is_global_operation``
        attribute set to True. If in a given path for which we've found a global operation node there is no
        other node with ``is_global_operation`` true which preceeds it then we mark that node for expansion.
        """
        self.global_operations = set()

        global_operations = filter(lambda node: getattr(node, 'is_global_operation', False), self.graph.nodes)
        for node in global_operations:
            if node in self.expanded_global_operations:
                continue

            node.color = 'globalCollector'
            before = list(filter(lambda node: getattr(node, 'is_global_operation', False),
                                 nx.algorithms.dag.ancestors(self.graph, node)))
            if before == []:
                self.global_operations.add(node)

                for ancestor in nx.algorithms.dag.ancestors(self.graph, node):
                    if type(ancestor) is str:
                        continue

                    if ancestor.color == '':
                        ancestor.color = 'worker'

            for descendant in nx.algorithms.dag.descendants(self.graph, node):
                if type(descendant) is str:
                    continue

                if descendant.color == '':
                    descendant.color = 'globalCollector'

        for node in nx.algorithms.topological_sort(self.graph):
            if type(node) is str:
                continue
            if node.color == '':
                node.color = 'worker'

    def _expand_global_operations(self, num_workers, num_local_collectors):
        """
        Expand the nodes found in color_nodes into three nodes which execute on the worker, local collector, and
        global collector respectively. The number of workers and number of local collectors must be known in order to
        properly expand PickN operations.

        Args:
            num_workers (int): Total number of workers.
            num_local_collectors (int): Total number of local collectors.
        """

        inputs = [n for n, d in self.graph.in_degree() if d == 0]
        self.inputs['worker'].update(inputs)

        for node in self.global_operations:
            inputs = node.inputs
            outputs = node.outputs
            condition_needs = node.condition_needs
            self.children_of_global_operations[node.parent] = set()

            self.graph.remove_node(node)
            NewNode = getattr(gn, node.__class__.__name__)

            color_order = ['worker', 'localCollector', 'globalCollector']
            worker_outputs = None
            local_collector_outputs = None
            extras = node.on_expand()

            for color in color_order:

                if color == 'worker':
                    worker_outputs = list(map(lambda o: o+'_worker', node.outputs))

                    worker_N = 1
                    if hasattr(node, 'N'):
                        worker_N = max(node.N // num_workers, 1)

                    worker_node = NewNode(name=node.name+'_worker', inputs=inputs, outputs=worker_outputs,
                                          condition_needs=condition_needs, reduction=node.reduction, N=worker_N,
                                          **extras)
                    worker_node.color = color
                    worker_node.is_global_operation = False
                    self.children_of_global_operations[node.parent].add(worker_node)
                    self.outputs[color].update(worker_outputs)
                    for i in inputs:
                        self.graph.add_edge(i, worker_node)
                    for o in worker_outputs:
                        self.graph.add_edge(worker_node, o)
                    for n in condition_needs:
                        self.graph.add_edge(n, worker_node)

                elif color == 'localCollector':
                    self.inputs[color].update(worker_outputs)
                    local_collector_outputs = list(map(lambda o: o+'_localCollector', node.outputs))

                    local_collector_N = 1
                    workers_per_local_collector = None
                    if hasattr(node, 'N'):
                        local_collector_N = max(node.N // num_local_collectors, 1)
                        workers_per_local_collector = max(num_workers // num_local_collectors, 1)

                    local_collector_node = NewNode(name=node.name+'_localCollector', inputs=worker_outputs,
                                                   outputs=local_collector_outputs, reduction=node.reduction,
                                                   N=local_collector_N, is_expanded=True,
                                                   num_contributors=workers_per_local_collector, **extras)
                    local_collector_node.color = color
                    local_collector_node.is_global_operation = False
                    self.children_of_global_operations[node.parent].add(local_collector_node)
                    self.outputs[color].update(local_collector_outputs)
                    for i in worker_outputs:
                        self.graph.add_edge(i, local_collector_node)
                    for o in local_collector_outputs:
                        self.graph.add_edge(local_collector_node, o)

                elif color == 'globalCollector':
                    self.inputs[color].update(local_collector_outputs)

                    N = getattr(node, 'N', 1)
                    N = max((N // num_workers)*num_workers, 1)

                    global_collector_node = NewNode(name=node.name+'_globalCollector',
                                                    inputs=local_collector_outputs,
                                                    outputs=outputs, reduction=node.reduction, N=N,
                                                    is_expanded=True,
                                                    num_contributors=num_local_collectors, **extras)
                    global_collector_node.color = color
                    self.children_of_global_operations[node.parent].add(global_collector_node)
                    self.expanded_global_operations.add(global_collector_node)
                    for i in local_collector_outputs:
                        self.graph.add_edge(i, global_collector_node)
                    for o in outputs:
                        self.graph.add_edge(global_collector_node, o)

    def _generate_filter_node(self, seen, filter_node, nodes):
        """
        Convert a Filter node to appropriate networkfox if/else node.

        Args:
            seen (set): Set of nodes that have already been converted.
            filter_node (Filter): Node to convert to networkfox if/else node.
            nodes (list): Nodes which will make up subgraph contained in networkfox if/else node.

        Returns:
            node: networkfox if/else node.
        """
        seen.update(nodes)
        nodes.pop(0)
        nodes.pop(0)
        subgraph = self.graph.subgraph(nodes)
        inputs = [n for n, d in subgraph.in_degree() if d == 0]
        inputs = list(it.chain.from_iterable([i.inputs for i in inputs]))
        if '' in inputs:
            inputs.remove('')
        outputs = [n for n, d in subgraph.out_degree() if d == 0]
        nodes = list(filter(lambda node: not isinstance(node, str), nodes))
        nodes = list(map(lambda node: node.to_operation(), nodes))
        node = filter_node.to_operation()
        if hasattr(filter_node, 'condition'):
            node = node(name=filter_node.name,
                        condition_needs=filter_node.condition_needs, condition=filter_node.condition,
                        needs=inputs, provides=outputs)(*nodes)
        else:
            node = node(name=filter_node.name,
                        condition_needs=filter_node.condition_needs,
                        needs=inputs, provides=outputs)(*nodes)

        return node

    def _collect_global_inputs(self):
        """
        Insert Pick1 for nodes which run global collector but depend on inputs which are only available on worker.
        """
        inputs = [n for n, d in self.graph.in_degree() if d == 0]

        global_collector_nodes = list(filter(lambda node: getattr(node, 'color', '') == 'globalCollector',
                                             self.graph.nodes))

        for node in global_collector_nodes:
            new_inputs = []
            update_inputs = False
            if node in self.global_operations:
                continue
            for i in node.inputs:
                if i in inputs:
                    pickone = gn.PickN(name=i+"_pick1", inputs=[i], outputs=["one_"+i], parent=node.parent)
                    self.global_operations.add(pickone)
                    self.add(pickone)
                    update_inputs = True
                    new_inputs.extend(pickone.outputs)
                else:
                    new_inputs.append(i)
            self.graph.remove_node(node)
            if update_inputs:
                node.inputs = new_inputs
            self.add(node)

    def _find_intersecting_path(self, filters_targets, path):
        diffs = set()

        for f, t in filters_targets:
            paths = list(nx.algorithms.all_simple_paths(self.graph, f, t))
            for parent in paths:
                parent = set(parent)
                if parent.intersection(path) and path != parent:
                    diffs.update(parent.difference(path))

        return diffs

    def compile(self, num_workers=1, num_local_collectors=1):
        """
        Convert an AMI graph to a networkfox graph. This function must be called after any function which modifies the
        graph, ie add, insert, remove, or replace.

        This is done by coloring nodes, expanding global operations, and replacing filter nodes with the appropriate
        networkfox equivalents.

        Args:
            num_workers (int): Total number of workers.
            num_local_collectors (int): Total number of local collectors.
        """
        self.inputs = collections.defaultdict(set)
        self._color_nodes()
        self._collect_global_inputs()
        self._expand_global_operations(num_workers, num_local_collectors)

        seen = set()
<<<<<<< HEAD
        branch_merge_candidates = [n for n, d in self.graph.in_degree() if d >= 2 and type(n) is str]
        graph_filters = list(filter(lambda node: isinstance(node, gn.Filter), self.graph.nodes))
=======
>>>>>>> 0bf4908e
        outputs = [n for n, d in self.graph.out_degree() if d == 0]
        graph_filters = list(filter(lambda node: isinstance(node, gn.Filter), self.graph.nodes))
        body = []
        branch_merge_candidates = set()

        if len(graph_filters) > 1:
            all_descendants = list(map(lambda f: nx.dag.descendants(self.graph, f), graph_filters))
            all_merge_candidates = all_descendants[0].intersection(*all_descendants[1:])
            for node in nx.algorithms.topological_sort(self.graph):
                if node in all_merge_candidates:
                    branch_merge_candidates.add(node)
                    all_merge_candidates.remove(node)
                    all_merge_candidates = all_merge_candidates.difference(nx.dag.descendants(self.graph, node))
                    if not all_merge_candidates:
                        break

            # There are two cases that need to be handled when converting filter nodes.
            # Filters which merge two branches of the graph and filters which don't merge branches.
            filters_targets = list(it.product(graph_filters, branch_merge_candidates))

            for f, t in filters_targets:
                paths = list(nx.algorithms.all_simple_paths(self.graph, f, t))
                assert(len(paths) == 1)
                nodes = paths[0]
                filter_output = nodes.pop()
                inputs = []
                for node_input in filter_output.inputs:
                    inputs.append(modifiers.optional(node_input))
                filter_output.inputs = inputs

                for o in outputs:
                    paths = list(nx.algorithms.all_simple_paths(self.graph, f, o))
                    for path in paths:
                        for node in path:
                            if node not in nodes:
                                nodes.append(node)
                filter_node = self._generate_filter_node(seen, f, nodes)
                body.append(filter_node)

        filters_targets = list(it.product(graph_filters, outputs))
        for f, t in filters_targets:
            paths = list(nx.algorithms.all_simple_paths(self.graph, f, t))

            for nodes in paths:
                if any(map(lambda node: node in branch_merge_candidates, nodes)):
                    continue
                if seen.issuperset(nodes):
                    continue

                diffs = self._find_intersecting_path(filters_targets, nodes)
                nodes.extend(diffs)

                filter_node = self._generate_filter_node(seen, f, nodes)
                body.append(filter_node)

        for node in self.graph.nodes:
            if node in seen:
                continue
            if type(node) is str:
                continue
            body.append(node.to_operation())

        self.outputs['globalCollector'].update(outputs)
        self.graphkit = compose(name=self.name)(*body)

    def nxplot(self, filename=None):
        A = nx.nx_agraph.to_agraph(self.graph)
        A.layout(prog='dot')
        A.draw(filename)

    def plot(self, filename=None):
        """
        Generate plot of the graph.

        See networkfox documentation for options.

        Args:
            filename (str): Name of file to save plot to.

        Raises:
            AssertionError: if compile() has not been called first
        """
        assert self.graphkit is not None, "call compile first"

        self.graphkit.plot(filename)

    def __call__(self, *args, **kwargs):
        """
        Executes the graph. The dictionary returned by this function will only contain entries for
        the keys in self.outputs for the given color.

        :param args: args[0] should be dictionary of arguments required to execute graph nodes.
        :param kwargs: Should contain a key called color with a valid color, either worker, localCollector,
                       or globalCollector.
        :raises AssertionError: if compile() has not been falled first or if color is None.
        """
        missing_inputs = [k for k, v in args[0].items() if v is None]

        for missed_inputs in missing_inputs:
            args[0].pop(missed_inputs)

        assert self.graphkit is not None, "call compile first"
        color = kwargs.get('color', None)
        assert color is not None
        result = self.graphkit(*args, **kwargs)
        outputs = self.outputs[color]
        return {k: result[k] for k in outputs if k in result}

    def times(self):
        """
        Return time per execution of graphkit node.
        """
        assert self.graphkit is not None, "call compile first"
        return self.graphkit.times()

    def metadata(self):
        """
        Return dictionary of node metadata.
        """
        assert self.graphkit is not None, "call compile first"
        return self.graphkit.node_metadata()<|MERGE_RESOLUTION|>--- conflicted
+++ resolved
@@ -2,11 +2,7 @@
 import itertools as it
 import collections
 import ami.graph_nodes as gn
-<<<<<<< HEAD
-from networkfox import compose
-=======
 from networkfox import compose, modifiers
->>>>>>> 0bf4908e
 
 
 class Graph():
@@ -445,11 +441,6 @@
         self._expand_global_operations(num_workers, num_local_collectors)
 
         seen = set()
-<<<<<<< HEAD
-        branch_merge_candidates = [n for n, d in self.graph.in_degree() if d >= 2 and type(n) is str]
-        graph_filters = list(filter(lambda node: isinstance(node, gn.Filter), self.graph.nodes))
-=======
->>>>>>> 0bf4908e
         outputs = [n for n, d in self.graph.out_degree() if d == 0]
         graph_filters = list(filter(lambda node: isinstance(node, gn.Filter), self.graph.nodes))
         body = []
