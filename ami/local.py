import os
import re
import sys
import shutil
import signal
import logging
import tempfile
import argparse
import functools
import subprocess
import multiprocessing as mp

from ami import LogConfig, Defaults, check_mp_start_method
from ami.comm import Ports, GraphCommHandler
from ami.manager import run_manager
from ami.worker import run_worker
from ami.collector import run_node_collector, run_global_collector
from ami.client import run_client
from ami.console import run_console
try:
    from ami.export import run_export
except ImportError:
    run_export = None


logger = logging.getLogger(__name__)


def build_parser():
    parser = argparse.ArgumentParser(description='AMII Single Node App')

    parser.add_argument(
        '-n',
        '--num-workers',
        type=int,
        default=1,
        help='number of worker processes (default: 1)'
    )

    parser.add_argument(
        '-l',
        '--load',
        help='saved AMII configuration to load'
    )

    parser.add_argument(
        '-e',
        '--export',
        help='the base name to use for data export (e.g. the base of all the PV names)'
    )

    parser.add_argument(
        '-a',
        '--aggregate',
        action='store_true',
        help='aggregates graph and store related variables into structured data when exporting'
    )

    comm_group = parser.add_mutually_exclusive_group()

    comm_group.add_argument(
        '-t',
        '--tcp',
        action='store_true',
        help='use tcp instead of ipc for communication'
    )

    comm_group.add_argument(
        '-i',
        '--ipc',
        help='ipc dir to use for communication'
    )

    parser.add_argument(
        '-p',
        '--port',
        type=int,
        default=Ports.Comm,
        help='starting port when using tcp for communication (default: %d)' % Ports.Comm
    )

    parser.add_argument(
        '-b',
        '--heartbeat',
        type=int,
        default=10,
        help='the heartbeat period (default: 10)'
    )

    parser.add_argument(
        '-c',
        '--console',
        action='store_true',
        help='run in a console mode (no GUI)'
    )

    parser.add_argument(
        '-f',
        '--flags',
        nargs='*',
        default=[],
        help='extra flags as key=value pairs that are passed to the data source of the worker'
    )

    parser.add_argument(
        '-g',
        '--graph-name',
        default=Defaults.GraphName,
        help='the name of the graph used (default: %s)' % Defaults.GraphName
    )

    parser.add_argument(
        '--headless',
        action='store_true',
        help='run in a headless mode (no GUI) can only interact over zmq'
    )

    guimode_parser = parser.add_mutually_exclusive_group()

    guimode_parser.add_argument(
        '--legacy-gui',
        dest='gui_mode',
        action='store_true',
        help="use the traditional AMI1-style GUI"
    )

    guimode_parser.add_argument(
        '--flowchart-gui',
        dest='gui_mode',
        action='store_false',
        help="use the new AMI2-style flowchart GUI"
    )

    parser.add_argument(
        '--log-level',
        default=LogConfig.Level,
        help='the logging level of the application (default %s)' % LogConfig.Level
    )

    parser.add_argument(
        '--log-file',
        help='an optional file to write the log output to'
    )

    parser.add_argument(
        'source',
        nargs='?',
        metavar='SOURCE',
        help='data source configuration (exampes: static://test.json, psana://exp=xcsdaq13:run=14)'
    )

    return parser


def _sig_handler(procs, signum, frame):
    logger.debug('Caught signal %d', signum)
    sys.exit(cleanup(procs))


def cleanup(procs):
    failed_proc = False

    for proc in procs:
        proc.terminate()

    for proc in procs:
        proc.join(1)
        if proc.is_alive():
            proc.kill()
            proc.join()

        if proc.exitcode == 0 or proc.exitcode == -signal.SIGTERM:
            logger.info('%s exited successfully', proc.name)
        else:
            failed_proc = True
            logger.error('%s exited with non-zero status code: %d', proc.name, proc.exitcode)

    return failed_proc


def run_ami(args, queue=None):

    xtcdir = None
    ipcdir = None
    owns_ipcdir = True
    flags = {}
    if queue is None:
        queue = mp.Queue()
    if args.tcp:
        host = "127.0.0.1"
        comm_addr = "tcp://%s:%d" % (host, args.port)
        graph_addr = "tcp://%s:%d" % (host, args.port+1)
        collector_addr = "tcp://%s:%d" % (host, args.port+2)
        globalcol_addr = "tcp://%s:%d" % (host, args.port+3)
        results_addr = "tcp://%s:%d" % (host, args.port+4)
        export_addr = "tcp://%s:%d" % (host, args.port+5)
        msg_addr = "tcp://%s:%d" % (host, args.port+6)
        info_addr = "tcp://%s:%d" % (host, args.port+7)
<<<<<<< HEAD
        profile_addr = "tcp://%s:%d" % (host, args.port+8)
=======
        view_addr = "tcp://%s:%d" % (host, args.port+8)
>>>>>>> 73ef9918
    else:
        if args.ipc:
            ipcdir = args.ipc
            owns_ipcdir = False
        else:
            ipcdir = tempfile.mkdtemp()
            owns_ipcdir = True
        collector_addr = "ipc://%s/node_collector" % ipcdir
        globalcol_addr = "ipc://%s/collector" % ipcdir
        graph_addr = "ipc://%s/graph" % ipcdir
        comm_addr = "ipc://%s/comm" % ipcdir
        results_addr = "ipc://%s/results" % ipcdir
        export_addr = "ipc://%s/export" % ipcdir
        msg_addr = "ipc://%s/message" % ipcdir
        info_addr = "ipc://%s/info" % ipcdir
<<<<<<< HEAD
        profile_addr = "ipc://%s/profile" % ipcdir
=======
        view_addr = "ipc://%s/view" % ipcdir
>>>>>>> 73ef9918

    procs = []
    client_proc = None

    log_handlers = [logging.StreamHandler()]
    if args.headless or args.console:
        console_fmt = logging.Formatter(LogConfig.BasicFormat)
        log_handlers[0].setFormatter(console_fmt)
    if args.log_file is not None:
        log_handlers.append(logging.FileHandler(args.log_file))
    log_level = getattr(logging, args.log_level.upper(), logging.INFO)
    logging.basicConfig(format=LogConfig.FullFormat, level=log_level, handlers=log_handlers)

    try:
        for flag in args.flags:
            try:
                key, value = flag.split('=')
                flags[key] = value
            except ValueError:
                logger.exception("Problem parsing data source flag %s", flag)

        if args.source is not None:
            src_url_match = re.match('(?P<prot>.*)://(?P<body>.*)', args.source)
            if src_url_match:
                src_cfg = src_url_match.groups()
            else:
                logger.critical("Invalid data source config string: %s", args.source)
                return 1
        else:
            # if using the psana source generate some data for it
            if Defaults.SourceType == 'psana':
                xtcdir = tempfile.mkdtemp()
                xtcfile = os.path.join(xtcdir, Defaults.SourceConfig['files'])
                xtcevents = str(Defaults.SourceConfig['nevents'])
                # generate an xtc file
                if subprocess.call(["amiwriter", "-f", xtcfile, "-n", xtcevents, "-c", "-t"]) != 0:
                    logger.critical("Failed to generate requested xtc2 data for the psana source!")
                    return 1
                # point the default configuration settings to the generated file
                Defaults.SourceConfig['files'] = xtcfile
            src_cfg = (Defaults.SourceType, Defaults.SourceConfig)

        for i in range(args.num_workers):
            proc = mp.Process(
                name='worker%03d-n0' % i,
                target=run_worker,
                args=(i, args.num_workers, args.heartbeat, src_cfg,
                      collector_addr, graph_addr, msg_addr, export_addr, flags)
            )
            proc.daemon = True
            proc.start()
            procs.append(proc)

        collector_proc = mp.Process(
            name='nodecol-n0',
            target=run_node_collector,
            args=(0, args.num_workers, collector_addr, globalcol_addr, graph_addr, msg_addr)
        )
        collector_proc.daemon = True
        collector_proc.start()
        procs.append(collector_proc)

        globalcol_proc = mp.Process(
            name='globalcol',
            target=run_global_collector,
            args=(0, 1, globalcol_addr, results_addr, graph_addr, msg_addr)
        )
        globalcol_proc.daemon = True
        globalcol_proc.start()
        procs.append(globalcol_proc)

        manager_proc = mp.Process(
            name='manager',
            target=run_manager,
<<<<<<< HEAD
            args=(args.num_workers, 1, results_addr, graph_addr, comm_addr, msg_addr, info_addr, profile_addr,
                  export_addr)
=======
            args=(args.num_workers, 1, results_addr, graph_addr, comm_addr, msg_addr, info_addr, export_addr, view_addr)
>>>>>>> 73ef9918
        )
        manager_proc.daemon = True
        manager_proc.start()
        procs.append(manager_proc)

        if args.export:
            if run_export is None:
                logger.critical("Export module is not available: p4p needs to be installed to use the export feature!")
                return 1
            export_proc = mp.Process(
                name='export',
                target=run_export,
                args=(args.export, comm_addr, export_addr, args.aggregate)
            )
            export_proc.daemon = True
            export_proc.start()
            procs.append(export_proc)

        if not (args.console or args.headless):
            client_proc = mp.Process(
                name='client',
                target=run_client,
                args=(args.graph_name, comm_addr, info_addr, view_addr, args.load, args.gui_mode)
            )
            client_proc.daemon = False
            client_proc.start()
            procs.append(client_proc)

        # register a signal handler for cleanup on sigterm
        signal.signal(signal.SIGTERM, functools.partial(_sig_handler, procs))

        if args.console:
            run_console(args.graph_name, comm_addr, args.load)
        elif args.headless:
            if args.load:
                comm_handler = GraphCommHandler(args.graph_name, comm_addr)
                comm_handler.load(args.load)
            while queue.empty():
                pass
        else:
            client_proc.join()

    except KeyboardInterrupt:
        logger.info("Worker killed by user...")
    finally:
        failed_proc = cleanup(procs)
        # cleanup ipc directories
        if owns_ipcdir and ipcdir is not None and os.path.exists(ipcdir):
            shutil.rmtree(ipcdir)
        if xtcdir is not None and os.path.exists(xtcdir):
            shutil.rmtree(xtcdir)
        # return a non-zero status code if any workerss died
        if client_proc is not None and client_proc.exitcode != 0:
            return client_proc.exitcode
        elif failed_proc:
            return 1


def main():
    # Check the mp start method and fix for platforms that need it
    check_mp_start_method()

    # start the ami processes
    parser = build_parser()
    args = parser.parse_args()
    run_ami(args)


if __name__ == '__main__':
    sys.exit(main())<|MERGE_RESOLUTION|>--- conflicted
+++ resolved
@@ -196,11 +196,8 @@
         export_addr = "tcp://%s:%d" % (host, args.port+5)
         msg_addr = "tcp://%s:%d" % (host, args.port+6)
         info_addr = "tcp://%s:%d" % (host, args.port+7)
-<<<<<<< HEAD
-        profile_addr = "tcp://%s:%d" % (host, args.port+8)
-=======
         view_addr = "tcp://%s:%d" % (host, args.port+8)
->>>>>>> 73ef9918
+        profile_addr = "tcp://%s:%d" % (host, args.port+9)
     else:
         if args.ipc:
             ipcdir = args.ipc
@@ -216,11 +213,8 @@
         export_addr = "ipc://%s/export" % ipcdir
         msg_addr = "ipc://%s/message" % ipcdir
         info_addr = "ipc://%s/info" % ipcdir
-<<<<<<< HEAD
+        view_addr = "ipc://%s/view" % ipcdir
         profile_addr = "ipc://%s/profile" % ipcdir
-=======
-        view_addr = "ipc://%s/view" % ipcdir
->>>>>>> 73ef9918
 
     procs = []
     client_proc = None
@@ -295,12 +289,8 @@
         manager_proc = mp.Process(
             name='manager',
             target=run_manager,
-<<<<<<< HEAD
-            args=(args.num_workers, 1, results_addr, graph_addr, comm_addr, msg_addr, info_addr, profile_addr,
-                  export_addr)
-=======
-            args=(args.num_workers, 1, results_addr, graph_addr, comm_addr, msg_addr, info_addr, export_addr, view_addr)
->>>>>>> 73ef9918
+            args=(args.num_workers, 1, results_addr, graph_addr, comm_addr, msg_addr, info_addr, export_addr, view_addr,
+                  profile_addr)
         )
         manager_proc.daemon = True
         manager_proc.start()
