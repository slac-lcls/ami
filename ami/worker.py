--- conflicted
+++ resolved
@@ -65,13 +65,8 @@
             self.graphs[name] = None
         if name in self.store:
             self.store.clear(name)
-<<<<<<< HEAD
-        if name in self.times:
-            del self.times[name]
-=======
         # if name in self.times:
         #     del self.times[name]
->>>>>>> 0bf4908e
         self.update_requests()
 
     def update_requests(self):
@@ -108,13 +103,8 @@
             del self.graphs[name]
         if name in self.store:
             self.store.remove(name)
-<<<<<<< HEAD
-        if name is self.times:
-            del self.times[name]
-=======
         # if name is self.times:
         #     del self.times[name]
->>>>>>> 0bf4908e
         self.update_requests()
 
     def recv_graph_exception(self, name, version, exception):
@@ -168,11 +158,7 @@
         return size
 
     def run(self):
-<<<<<<< HEAD
-        self.times = {}
-=======
         # self.times = {}
->>>>>>> 0bf4908e
         self.event_rate = {}
         self.num_events = 1
         self.start_prometheus()
@@ -252,21 +238,12 @@
 
                                 self.event_rate[name].append((start, stop))
 
-<<<<<<< HEAD
-                                if name not in self.times:
-                                    self.times[name] = []
-
-                                self.times[name].append((start, stop, graph.times()))
-
-                        except Exception as e:
-=======
                                 # if name not in self.times:
                                 #     self.times[name] = []
                                 # self.times[name].append((start, stop, graph.times()))
 
                         except Exception as e:
                             e.graph_name = name
->>>>>>> 0bf4908e
                             logger.exception("%s: Failure encountered while executing graph (%s, v%d):",
                                              self.name, name, self.store.version(name))
                             self.report("error", e)
@@ -325,11 +302,7 @@
             except json.decoder.JSONDecodeError:
                 logger.exception("worker%03d: problem parsing json file (%s):", num, source[1])
                 return 1
-<<<<<<< HEAD
-        elif src_type == 'psana':
-=======
         else:
->>>>>>> 0bf4908e
             src_cfg = {}
             cfg = source[1].split(',')
             for c in cfg:
