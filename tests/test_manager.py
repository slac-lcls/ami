--- conflicted
+++ resolved
@@ -173,13 +173,8 @@
     proc = mp.Process(
         name='manager',
         target=run_manager,
-<<<<<<< HEAD
-        args=(1, 1, addrs['results'], addrs['graph'], addrs['comm'], addrs['msg'], addrs['info'], addrs['profile'],
-              addrs['export'])
-=======
         args=(1, 1, addrs['results'], addrs['graph'], addrs['comm'],
-              addrs['msg'], addrs['info'], addrs['export'], addrs['view'])
->>>>>>> 73ef9918
+              addrs['msg'], addrs['info'], addrs['export'], addrs['view'], addrs['profile'])
     )
     proc.daemon = False
     proc.start()
