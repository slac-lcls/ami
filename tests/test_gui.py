import asyncio
import pytest
import zmq
import time
import os
import signal
import json
import amitypes as at
import multiprocessing as mp
import ami.client.flowchart_messages as fcMsgs
from ami.client import GraphMgrAddress
from ami.client.flowchart import MessageBroker
from ami.flowchart.Flowchart import Flowchart
from ami.flowchart.library.common import SourceNode
from ami.local import build_parser, run_ami
from ami.comm import GraphCommHandler
from collections import OrderedDict


class BrokerHelper:
    def __init__(self, graphmgr_addr, ipcdir, comm):
        # we are in a forked process so create a new event loop (needed in some cases).
        self.loop = asyncio.new_event_loop()
        # set this new event loop as the default one so zmq picks it up
        asyncio.set_event_loop(self.loop)
        self.broker = MessageBroker(graphmgr_addr, "", ipcdir=ipcdir)
        self.comm = comm
        self.task = asyncio.ensure_future(self.broker.run())

        self.loop.run_until_complete(self.loop.run_in_executor(None, self.communicate))

        # if the message brokers task is still running cancel it
        if not self.task.done():
            self.task.cancel()

        # cleanup the broker
        self.broker.close()

    def communicate(self):
        while True:
            request = self.comm.recv()
            if request is None:
                break
            else:
                self.comm.send(getattr(self.broker, request))

    @staticmethod
    def execute(graphmgr_addr, ipcdir, comm):
        return BrokerHelper(graphmgr_addr, ipcdir, comm)


class BrokerProxy:
    def __init__(self, comm):
        self.comm = comm

    def exit(self):
        self.comm.send(None)

    def __getattr__(self, name):
        self.comm.send(name)
        return self.comm.recv()


@pytest.fixture(scope='function')
def event_loop(qevent_loop):
    """
    Adding this overrides the event_loop fixture from pytest-asyncio. This lets
    us use the qevent_loop when using the @pytest.mark.asyncio decorator
    """
    yield qevent_loop


@pytest.fixture(scope='function')
def graphmgr_addr(ipc_dir):
    try:
        from pytest_cov.embed import cleanup_on_sigterm
        cleanup_on_sigterm()
    except ImportError:
        pass

    comm_addr = "ipc://%s/comm" % ipc_dir
    view_addr = "ipc://%s/view" % ipc_dir
    graphinfo_addr = "ipc://%s/info" % ipc_dir
    graphprof_addr = "ipc://%s/profile" % ipc_dir

    graphmgr = GraphMgrAddress("graph", comm_addr, view_addr, graphinfo_addr, graphprof_addr)

    yield graphmgr


@pytest.fixture(scope='function')
def broker(ipc_dir, graphmgr_addr):
    try:
        from pytest_cov.embed import cleanup_on_sigterm
        cleanup_on_sigterm()
    except ImportError:
        pass

    parent_comm, child_comm = mp.Pipe()
    # start the manager process
    proc = mp.Process(
        name='broker',
        target=BrokerHelper.execute,
        args=(graphmgr_addr, ipc_dir, child_comm),
        daemon=False
    )
    proc.start()

    broker = BrokerProxy(parent_comm)
    yield broker

    # cleanup the manager process
    broker.exit()
    proc.join(2)
    # if ami still hasn't exitted then kill it
    if proc.is_alive():
        proc.terminate()
        proc.join()
    return proc.exitcode


@pytest.fixture(scope='function')
def flowchart(request, workerjson, broker, ipc_dir, graphmgr_addr, qevent_loop):
    try:
        from pytest_cov.embed import cleanup_on_sigterm
        cleanup_on_sigterm()
    except ImportError:
        pass

    parser = build_parser()
    args = parser.parse_args(["-n", "1", '-i', str(ipc_dir), '--headless',
                              '%s://%s' %
                              (request.param, workerjson)])

    queue = mp.Queue()
    ami = mp.Process(name='ami',
                     target=run_ami,
                     args=(args, queue))
    ami.start()

    try:
        # wait for ami to be fully up before updating the sources
        with GraphCommHandler(graphmgr_addr.name, graphmgr_addr.comm) as comm:
            while not comm.sources:
                time.sleep(0.1)

        with Flowchart(broker_addr=broker.broker_sub_addr,
                       graphmgr_addr=graphmgr_addr,
                       checkpoint_addr=broker.checkpoint_pub_addr) as fc:

            qevent_loop.run_until_complete(fc.updateSources(init=True))

            yield (fc, broker)

    except Exception as e:
        # let the fixture exit 'gracefully' if it fails
        print("error setting up flowchart fixture:", e)
        yield None
    finally:
        queue.put(None)
        ami.join(2)
        # if ami still hasn't exitted then kill it
        if ami.is_alive():
            ami.terminate()
            ami.join()

        if ami.exitcode == 0 or ami.exitcode == -signal.SIGTERM:
            return 0
        else:
            print('AMI exited with non-zero status code: %d' % ami.exitcode)
            return 1


@pytest.fixture(scope='function')
def flowchart_hdf(request, tmp_path, qtbot, broker, ipc_dir, graphmgr_addr, qevent_loop):
    try:
        from pytest_cov.embed import cleanup_on_sigterm
        cleanup_on_sigterm()
    except ImportError:
        pass

    cfg = {
        "interval": 0.01,
        "init_time": 0.1,
        "bound": 100,
        "repeat": True,
        "files": [os.path.join('tests/graphs', request.param[0])]
    }

    fname = os.path.join(tmp_path, 'worker.json')
    with open(fname, 'w') as fd:
        json.dump(cfg, fd)

    parser = build_parser()
    args = parser.parse_args(["-n", "1", '-i', str(ipc_dir), '--headless',
                              'hdf5://%s' % fname])

    queue = mp.Queue()
    ami = mp.Process(name='ami',
                     target=run_ami,
                     args=(args, queue))
    ami.start()

    try:
        # wait for ami to be fully up before updating the sources
        comm = GraphCommHandler(graphmgr_addr.name, graphmgr_addr.comm)
        while not comm.sources:
            time.sleep(0.1)

        with Flowchart(broker_addr=broker.broker_sub_addr,
                       graphmgr_addr=graphmgr_addr,
                       checkpoint_addr=broker.checkpoint_pub_addr) as fc:

            qevent_loop.run_until_complete(fc.updateSources(init=True))

            qtbot.addWidget(fc.widget())
            fc.loadFile(os.path.join('tests/graphs', request.param[1]))

            yield (fc, broker, comm)

    except Exception as e:
        # let the fixture exit 'gracefully' if it fails
        print("error setting up flowchart fixture:", e)
        yield None
    finally:
        queue.put(None)
        ami.join(2)
        # if ami still hasn't exitted then kill it
        if ami.is_alive():
            ami.terminate()
            ami.join()

        if ami.exitcode == 0 or ami.exitcode == -signal.SIGTERM:
            return 0
        else:
            print('AMI exited with non-zero status code: %d' % ami.exitcode)
            return 1


def test_broker_sub(broker):
    ctx = zmq.Context()
    socket = ctx.socket(zmq.XPUB)
    socket.connect(broker.broker_sub_addr)
    # wait for the subscriber to connect
    assert socket.recv_string() == '\x01'

    name = "Projection"
    msg = fcMsgs.CreateNode(name, "Projection")
    socket.send_string(name, zmq.SNDMORE)
    socket.send_pyobj(msg)

    # check that broker msgs are empty
    msgs = broker.msgs
    assert not msgs

    # send a node close msg
    msg = fcMsgs.CloseNode()
    socket.send_string(name, zmq.SNDMORE)
    socket.send_pyobj(msg)

    # wait to see if the broker msgs are updated
    start = time.time()
    while not msgs:
        end = time.time()
        if end - start > 10:
            assert False, "Timeout waiting for broker update"
        msgs = broker.msgs
    # check the msg
    assert name in msgs
    assert isinstance(msgs[name], fcMsgs.CloseNode)

    # cleanup the zmq context
    ctx.destroy()


@pytest.mark.parametrize('flowchart', ['static'], indirect=True)
def test_sources(qtbot, flowchart):
    flowchart = flowchart[0]
    source_library = flowchart.source_library

    source_tree = source_library.getSourceTree()
    sources = set(source_tree.keys())
<<<<<<< HEAD
    assert sources == set(['delta_t', 'cspad', 'laser', 'timestamp', 'heartbeat', 'source'])
=======
    assert sources == set(['delta_t', 'cspad', 'laser', 'eventid', 'timestamp', 'heartbeat', 'source'])
>>>>>>> 0bf4908e

    label_tree = OrderedDict([('cspad', "<class 'amitypes.array.Array2d'>"),
                              ('delta_t', "<class 'int'>"),
                              ('eventid', "<class 'int'>"),
                              ('heartbeat', "<class 'int'>"),
                              ('laser', "<class 'int'>"),
                              ('source', "<class 'amitypes.source.DataSource'>"),
<<<<<<< HEAD
                              ('timestamp', "<class 'int'>")])
=======
                              ('timestamp', "<class 'float'>")])
>>>>>>> 0bf4908e
    assert source_library.getLabelTree() == label_tree
    # test cached version
    assert source_library.getLabelTree() == label_tree

    assert source_library.getSourceType('cspad') == at.Array2d

    try:
        source_library.getSourceType('')
    except KeyError:
        pass


@pytest.mark.asyncio
@pytest.mark.parametrize('flowchart', ['static'], indirect=True)
async def test_editor(qtbot, flowchart, tmp_path):
    flowchart, broker = flowchart

    qtbot.addWidget(flowchart.widget())

    flowchart.createNode('Roi2D')
    roi_node = flowchart.nodes(data='node')['Roi2D.0']

    node_name = 'cspad'
    node_type = flowchart.source_library.getSourceType(node_name)
    node = SourceNode(name=node_name, terminals={'Out': {'io': 'out', 'ttype': node_type}})

    flowchart.addNode(node=node)
    cspad_node = flowchart.nodes(data='node')['cspad']

    cspad_out = cspad_node._outputs['Out']
    roi_in = roi_node._inputs['In']

    cspad_out().connectTo(roi_in())
    assert len(flowchart._graph.edges()) == 1

    widget = flowchart.widget()

    pth = os.path.join(tmp_path, 'graph.fc')
    widget.setCurrentFile(pth)
    widget.saveClicked()

    # await widget.clear()
    # assert len(flowchart._graph.edges()) == 0

    # await flowchart.loadFile(pth)
    # assert len(flowchart._graph.edges()) == 1


# @pytest.mark.asyncio
# @pytest.mark.parametrize('flowchart_hdf', [('run22.h5', 'run22.fc')], indirect=True)
# async def test_run22(qtbot, flowchart_hdf, graphmgr_addr):
#     flowchart, broker, comm = flowchart_hdf

#     ctrl = flowchart.widget()
#     viewbox = ctrl.viewBox()
#     scene = ctrl.scene()
#     chartWidget = ctrl.chartWidget
#     await ctrl.applyClicked()

#     outputs = [n for n, d in flowchart._graph.out_degree() if d == 0]

#     for output in outputs:
#         node = flowchart._graph.nodes[output]['node']
#         graphicsItem = node.graphicsItem()
#         graphicsItem.setSelected(True)
#         graphicsItem.update()
#         await chartWidget.selectionChanged()
#         graphicsItem.setSelected(False)
#         graphicsItem.update()
#         break

#     while not comm.features:
#         time.sleep(0.1)

#     print(comm.features)<|MERGE_RESOLUTION|>--- conflicted
+++ resolved
@@ -280,11 +280,7 @@
 
     source_tree = source_library.getSourceTree()
     sources = set(source_tree.keys())
-<<<<<<< HEAD
-    assert sources == set(['delta_t', 'cspad', 'laser', 'timestamp', 'heartbeat', 'source'])
-=======
     assert sources == set(['delta_t', 'cspad', 'laser', 'eventid', 'timestamp', 'heartbeat', 'source'])
->>>>>>> 0bf4908e
 
     label_tree = OrderedDict([('cspad', "<class 'amitypes.array.Array2d'>"),
                               ('delta_t', "<class 'int'>"),
@@ -292,11 +288,7 @@
                               ('heartbeat', "<class 'int'>"),
                               ('laser', "<class 'int'>"),
                               ('source', "<class 'amitypes.source.DataSource'>"),
-<<<<<<< HEAD
-                              ('timestamp', "<class 'int'>")])
-=======
                               ('timestamp', "<class 'float'>")])
->>>>>>> 0bf4908e
     assert source_library.getLabelTree() == label_tree
     # test cached version
     assert source_library.getLabelTree() == label_tree
