--- conflicted
+++ resolved
@@ -60,11 +60,7 @@
             'ami-remote = ami.remote:main',
             'ami-export = ami.export:main',
             'ami-syncer = ami.sync:main',
-<<<<<<< HEAD
-            'ami-profiler = ami.profiler:main'
-=======
             'ami-monitor = ami.monitor:main'
->>>>>>> 0bf4908e
         ]
     },
     scripts=['ami/ami-mpi'],
